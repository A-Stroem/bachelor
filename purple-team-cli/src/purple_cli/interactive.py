import os
import sys
from typing import Dict, List, Optional, Callable, Tuple, Any, Set # Added Any, Set
import yaml
from pathlib import Path
import re 
import subprocess
<<<<<<< HEAD
=======
import socket
>>>>>>> 0be064ab
import shutil
import importlib.util
import time
import json # Added for parsing credentials

from rich.console import Console
from rich.prompt import Prompt, IntPrompt, Confirm 
from rich.panel import Panel
from rich.table import Table
from rich import markup # Added for escaping markup
# Removed unused rprint import

# Removed unused list_available_tests import
from purple_cli.core.executor import run_atomic_test, get_test_details, build_command 
from purple_cli.core.playbook import get_available_playbooks, get_playbook, execute_playbook
from purple_cli.core.config import get_config, set_config


console = Console()

# Dictionary mapping MITRE ATT&CK tactics to their friendly names
TACTICS = {
    "initial-access": "Initial Access",
    "execution": "Execution",
    "persistence": "Persistence", 
    "privilege-escalation": "Privilege Escalation",
    "defense-evasion": "Defense Evasion",
    "credential-access": "Credential Access",
    "discovery": "Discovery",
    "lateral-movement": "Lateral Movement",
    "collection": "Collection",
    "command-and-control": "Command and Control",
    "exfiltration": "Exfiltration",
    "impact": "Impact"
}

# Enhanced cache structure to store more detailed technique information
# {platform: {tactic: {technique_id: {name, platforms, phases, has_tests}}}}
INDEX_DATA_CACHE: Dict[str, Dict[str, Dict[str, Dict[str, Any]]]] = {}
AVAILABLE_PLATFORMS: List[str] = []

# Prerequisites for Phishing Simulation
REQUIRED_PYTHON_PACKAGES_PHISHING: List[str] = ["requests", "python-dotenv"] # Example: adjust as needed

# Global variable to store the phishing server process
PHISHING_SERVER_PROCESS: Optional[subprocess.Popen] = None


def get_index_dir() -> Optional[Path]:
    """Gets the path to the Indexes directory within the configured atomics path."""
    config = get_config()
    if not config.atomics_path:
        console.print("[bold red]Error:[/bold red] Atomics path is not configured.")
        return None
    
    atomics_path = Path(config.atomics_path)
    index_dir = atomics_path / "Indexes"
    
    if not index_dir.is_dir():
        console.print(f"[bold red]Error:[/bold red] Indexes directory not found at '{index_dir}'.")
        console.print("Please ensure your atomics path is correct and the Indexes directory exists.")
        return None
    return index_dir

def load_index_data() -> Tuple[List[str], Dict[str, Dict[str, Dict[str, Dict[str, Any]]]]]:
    """
    Loads index data from YAML files for all platforms.
    Returns the available platforms and the loaded index data with enhanced technique details.
    Filters out techniques without atomic tests.
    """
    index_dir = get_index_dir()
    if not index_dir:
        return [], {} # Return empty if index dir not found

    local_available_platforms = []
    loaded_data: Dict[str, Dict[str, Dict[str, Dict[str, Any]]]] = {}

    console.print("[italic]Loading index data...[/italic]")
    for index_file in index_dir.glob("*-index.yaml"):
        platform_match = re.match(r"(.+)-index\.yaml", index_file.name)
        if platform_match:
            platform = platform_match.group(1).lower()
            local_available_platforms.append(platform)
            try:
                with open(index_file, 'r', encoding='utf-8') as f:
                    data = yaml.safe_load(f)
                    if data:
                        # Normalize tactic names (lowercase, replace space with hyphen) for consistency
                        normalized_platform_data = {}
                        for tactic, techniques_in_tactic in data.items():
                            norm_tactic = tactic.lower().replace(' ', '-')
                            
                            # Ensure techniques_in_tactic is a dictionary and validate its values
                            if isinstance(techniques_in_tactic, dict):
                                validated_techniques = {}
                                for tech_id, tech_value in techniques_in_tactic.items():
                                    # Skip techniques without atomic tests
                                    if isinstance(tech_value, dict) and 'atomic_tests' in tech_value:
                                        if not tech_value['atomic_tests']:  # Skip if atomic_tests is empty
                                            continue
                                        
                                        # Extract technique details
                                        technique_info = {
                                            'name': 'Unknown',  # Default name
                                            'platforms': set(),
                                            'phases': set(),
                                            'has_tests': True  # We already know it has tests
                                        }
                                        
                                        # Get technique name
                                        if 'technique' in tech_value and isinstance(tech_value['technique'], dict):
                                            if 'name' in tech_value['technique']:
                                                technique_info['name'] = tech_value['technique']['name']
                                                
                                            # Extract platforms
                                            if 'x_mitre_platforms' in tech_value['technique']:
                                                platforms = tech_value['technique']['x_mitre_platforms']
                                                if isinstance(platforms, list):
                                                    technique_info['platforms'].update(p.lower() for p in platforms)
                                            
                                            # Extract kill chain phases
                                            if 'kill_chain_phases' in tech_value['technique']:
                                                phases = tech_value['technique']['kill_chain_phases']
                                                if isinstance(phases, list):
                                                    for phase in phases:
                                                        if isinstance(phase, dict) and 'phase_name' in phase:
                                                            technique_info['phases'].add(phase['phase_name'].lower())
                                        
                                        validated_techniques[tech_id] = technique_info
                                    elif isinstance(tech_value, str):
                                        # Simple string case - create basic structure but mark as no tests
                                        validated_techniques[tech_id] = {
                                            'name': tech_value,
                                            'platforms': set(),
                                            'phases': set(),
                                            'has_tests': False
                                        }
                                normalized_platform_data[norm_tactic] = validated_techniques
                            else:
                                # Handle cases where techniques might not be a dict
                                console.print(f"[yellow]Warning:[/yellow] Invalid data format for tactic '{tactic}' in platform '{platform}'. Expected a dictionary of techniques.")
                                normalized_platform_data[norm_tactic] = {}

                        loaded_data[platform] = normalized_platform_data
            except yaml.YAMLError as e:
                console.print(f"[yellow]Warning:[/yellow] Could not parse index file '{index_file.name}': {e}")
            except FileNotFoundError:
                console.print(f"[yellow]Warning:[/yellow] Index file not found: '{index_file.name}'")
            except IOError as e:
                console.print(f"[yellow]Warning:[/yellow] Could not read index file '{index_file.name}': {e}")

    local_available_platforms.sort()
    
    # Update module-level cache after loading
    global INDEX_DATA_CACHE, AVAILABLE_PLATFORMS
    INDEX_DATA_CACHE = loaded_data
    AVAILABLE_PLATFORMS = local_available_platforms

    if not INDEX_DATA_CACHE:
        console.print("[bold red]Error:[/bold red] No valid index data could be loaded.")
        console.print("Please check the 'Indexes' directory in your atomics path.")
         
    return AVAILABLE_PLATFORMS, INDEX_DATA_CACHE


def ensure_index_data_loaded() -> None:
    """Checks if index data is loaded, and loads it if not."""
    if not INDEX_DATA_CACHE:
        load_index_data()


def get_techniques(platform: Optional[str] = None, tactic: Optional[str] = None) -> Dict[str, Dict[str, Any]]:
    """
    Retrieves techniques based on platform and/or tactic from the cached index data.

    Args:
        platform: The platform name (e.g., 'windows', 'linux') or None for all.
        tactic: The tactic name (e.g., 'persistence') or None for all.

    Returns:
        A dictionary of {technique_id: technique_info}.
    """
    ensure_index_data_loaded() # Ensure data is loaded
    results: Dict[str, Dict[str, Any]] = {}
    
    platforms_to_search = [platform] if platform else AVAILABLE_PLATFORMS

    for p_key in platforms_to_search:
        platform_data = INDEX_DATA_CACHE.get(p_key)
        if not platform_data:
            continue

        tactics_to_search = [tactic] if tactic else platform_data.keys()
        
        for t_key in tactics_to_search:
            # Normalize the requested tactic key for matching
            norm_tactic_key = t_key.lower().replace(' ', '-')
            techniques = platform_data.get(norm_tactic_key)
            if techniques:
                # Ensure techniques is a dictionary before processing
                if isinstance(techniques, dict):
                    # Only include techniques that have atomic tests
                    for tech_id, tech_info in techniques.items():
                        if tech_id not in results:
                            results[tech_id] = tech_info
                        elif isinstance(tech_info, dict) and isinstance(results[tech_id], dict):
                            # If we already have this technique, merge platforms and phases
                            if 'platforms' in tech_info and 'platforms' in results[tech_id]:
                                results[tech_id]['platforms'].update(tech_info['platforms'])
                            if 'phases' in tech_info and 'phases' in results[tech_id]:
                                results[tech_id]['phases'].update(tech_info['phases'])
                else:
                    console.print(f"[yellow]Warning:[/yellow] Invalid technique data format for tactic '{t_key}' in platform '{p_key}'. Expected a dictionary.")

    return results

def get_tactics_for_platform(platform: str) -> List[str]:
    """Gets a list of tactics available for a specific platform."""
    ensure_index_data_loaded()
    platform_data = INDEX_DATA_CACHE.get(platform.lower())
    if platform_data:
        # Return the original tactic names used as keys in the index file if possible
        # We need to map back from the normalized keys used internally
        return sorted(platform_data.keys())
    return []

def get_all_tactics() -> List[str]:
    """Gets a unique list of all tactics across all platforms."""
    ensure_index_data_loaded()
    all_tactics = set()
    for platform_data in INDEX_DATA_CACHE.values():
        all_tactics.update(platform_data.keys())
    return sorted(list(all_tactics))


def clear_screen() -> None:
    """Clear the terminal screen."""
    os.system('cls' if os.name == 'nt' else 'clear')


def print_header(title: str) -> None:
    """Print a styled header with the given title."""
    clear_screen()
    console.print(Panel(f"[bold purple]{title}[/bold purple]", expand=False))
    console.print("\n")


def pause() -> None:
    """Wait for the user to press Enter to continue."""
    console.print("\n")
    Prompt.ask("[italic]Press Enter to continue[/italic]")


def show_main_menu() -> str:
    """Display the main menu and return the user's choice."""
    print_header("Purple Team CLI - Interactive Mode")
    
    options = [
        "List Tests",
        "Run Test",
        "List Playbooks",
        "Run Playbook",
        "Help",
        "Configuration",
        "Exit"
    ]
    
    for i, option in enumerate(options, 1):
        console.print(f"[bold cyan]{i}.[/bold cyan] {option}")
    
    console.print("\n")
    choice = IntPrompt.ask("Enter your choice", default=1)
    
    if 1 <= choice <= len(options):
        return options[choice-1]
    return "Invalid"


def list_tests_menu() -> None:
    """Display the list tests menu and options for filtering/browsing."""
    print_header("List Atomic Red Team Tests")
    ensure_index_data_loaded() # Ensure index is loaded before showing options

    if not INDEX_DATA_CACHE:
        console.print("[bold red]Could not load test index data. Cannot browse.[/bold red]")
        pause()
        return

    options = [
        "Search by keyword or technique ID",
        "Browse by Tactic",
        "Browse by Platform",
        "Show All Tests (using Invoke-AtomicTest)",
        "Back to Main Menu"
    ]

    for i, option in enumerate(options, 1):
        console.print(f"[bold cyan]{i}.[/bold cyan] {option}")
    console.print("\n")

    choice = IntPrompt.ask("Enter your choice", default=1)

    if choice == 1:
        # Search by keyword or technique ID (using Invoke-AtomicTest)
        filter_option = Prompt.ask(
            "Enter a search term or technique ID (e.g., T1003 or credential)",
            default=""
        )
        show_filtered_tests_powershell(filter_option)
    elif choice == 2:
        # Browse by Tactic (using index data)
        browse_by_tactic()
    elif choice == 3:
        # Browse by Platform (using index data)
        browse_by_platform()
    elif choice == 4:
        # Show All Tests (using Invoke-AtomicTest)
        # Corrected indentation
        if Confirm.ask("Showing all tests via PowerShell can take time. Continue?", default=True):
            # Corrected indentation
            show_filtered_tests_powershell(None) # None filter means show all
        else:
            # Corrected indentation
            list_tests_menu() # Go back
    elif choice == 5:
        return # Back to main menu
    else:
        console.print("[bold red]Invalid choice.[/bold red]")
        pause()
        list_tests_menu()


def browse_by_tactic() -> None:
    """Display tactics and allow filtering techniques by tactic and platform."""
    print_header("Browse Tests by Tactic")
    all_tactics = get_all_tactics()

    if not all_tactics:
        console.print("[bold red]No tactics found in index data.[/bold red]")
        pause()
        return

    table = Table(title="MITRE ATT&CK Tactics")
    table.add_column("#", style="cyan", width=3)
    table.add_column("Tactic Name", style="green")

    # Map normalized tactic IDs back to friendly names if possible
    tactic_display_map = {t_id: TACTICS.get(t_id, t_id.replace('-', ' ').title()) for t_id in all_tactics}
    
    # Sort by display name
    sorted_display_tactics = sorted(tactic_display_map.items(), key=lambda item: item[1])

    # Use _tactic_id as it's not used in the loop body
    for i, (_tactic_id, tactic_name) in enumerate(sorted_display_tactics, 1):
        table.add_row(str(i), tactic_name)

    console.print(table)
    console.print("\n")

    tactic_choice_num = IntPrompt.ask(
        "Select a tactic number to view related techniques (0 to go back)",
        default=0
    )

    if 0 < tactic_choice_num <= len(sorted_display_tactics):
        selected_tactic_id, selected_tactic_name = sorted_display_tactics[tactic_choice_num - 1]

        # Ask for platform
        platform_options = ["All"] + AVAILABLE_PLATFORMS
        console.print("\n[bold]Filter by platform:[/bold]")
        for i, plat in enumerate(platform_options, 1):
            console.print(f"[bold cyan]{i}.[/bold cyan] {plat.title()}")
        
        platform_choice_num = IntPrompt.ask("Select platform", default=1)

        selected_platform = None
        if 0 < platform_choice_num <= len(platform_options):
            # Corrected indentation
            selected_platform_name = platform_options[platform_choice_num - 1]
            # Corrected indentation
            if selected_platform_name != "All":
                # Corrected indentation
                selected_platform = selected_platform_name.lower() # Use lowercase platform ID

        show_techniques_for_tactic(selected_tactic_id, selected_tactic_name, selected_platform)
    else:
        list_tests_menu() # Go back


def browse_by_platform() -> None:
    """Display platforms and allow filtering techniques by platform and tactic."""
    print_header("Browse Tests by Platform")

    if not AVAILABLE_PLATFORMS:
        console.print("[bold red]No platforms found in index data.[/bold red]")
        pause()
        return

    table = Table(title="Available Platforms")
    table.add_column("#", style="cyan", width=3)
    table.add_column("Platform Name", style="green")

    for i, platform_name in enumerate(AVAILABLE_PLATFORMS, 1):
        table.add_row(str(i), platform_name.title()) # Display title case

    console.print(table)
    console.print("\n")

    platform_choice_num = IntPrompt.ask(
        "Select a platform number to view its tactics (0 to go back)",
        default=0
    )

    if 0 < platform_choice_num <= len(AVAILABLE_PLATFORMS):
        selected_platform = AVAILABLE_PLATFORMS[platform_choice_num - 1]
        show_tactics_for_platform(selected_platform)
    else:
        list_tests_menu() # Go back


def show_tactics_for_platform(platform: str) -> None:
    """Show tactics available for a specific platform."""
    print_header(f"Tactics for Platform: {platform.title()}")
    
    tactics = get_tactics_for_platform(platform)

    if not tactics:
        console.print(f"[yellow]No tactics found for platform '{platform}'.[/yellow]")
        pause()
        browse_by_platform() # Go back to platform selection
        return

    table = Table(title=f"Tactics on {platform.title()}")
    table.add_column("#", style="cyan", width=3)
    table.add_column("Tactic Name", style="green")

    # Map normalized tactic IDs back to friendly names if possible
    tactic_display_map = {t_id: TACTICS.get(t_id, t_id.replace('-', ' ').title()) for t_id in tactics}
    sorted_display_tactics = sorted(tactic_display_map.items(), key=lambda item: item[1])

    # Use _tactic_id as it's not used in the loop body
    for i, (_tactic_id, tactic_name) in enumerate(sorted_display_tactics, 1):
        table.add_row(str(i), tactic_name)

    console.print(table)
    console.print("\n")

    tactic_choice_num = IntPrompt.ask(
        "Select a tactic number to view its techniques (0 to go back)",
        default=0
    )

    if 0 < tactic_choice_num <= len(sorted_display_tactics):
        selected_tactic_id, selected_tactic_name = sorted_display_tactics[tactic_choice_num - 1]
        show_techniques_for_platform_tactic(platform, selected_tactic_id, selected_tactic_name)
    else:
        browse_by_platform() # Go back to platform selection


def show_techniques_for_platform_tactic(platform: str, tactic_id: str, tactic_name: str) -> None:
    """Show techniques for a specific platform and tactic using index data with enhanced details."""
    title = f"Techniques for Tactic '{tactic_name}' on Platform '{platform.title()}'"
    print_header(title)

    techniques = get_techniques(platform=platform, tactic=tactic_id)

    if not techniques:
        console.print("[yellow]No techniques found for this platform/tactic combination.[/yellow]")
        pause()
        show_tactics_for_platform(platform) # Go back to tactic selection for this platform
        return

    table = Table(title=title)
    table.add_column("#", style="cyan", width=3)
    table.add_column("Technique ID", style="cyan")
    table.add_column("Name")
    table.add_column("Platforms", style="green")
    table.add_column("Tactics", style="yellow")

    # Sort by technique ID
    sorted_techniques = sorted(techniques.items())

    for i, (tech_id, tech_info) in enumerate(sorted_techniques, 1):
        # Format platforms list
        platforms_list = list(tech_info.get('platforms', set()))
        platforms_str = ", ".join([p.title() for p in sorted(platforms_list)]) if platforms_list else "N/A"
        
        # Format tactics list
        phases_list = list(tech_info.get('phases', set()))
        phases_str = ", ".join([TACTICS.get(p, p.title()) for p in sorted(phases_list)]) if phases_list else "N/A"
        
        table.add_row(str(i), tech_id, tech_info.get('name', 'Unknown'), platforms_str, phases_str)

    console.print(table)
    console.print(f"\n[bold]Found {len(sorted_techniques)} techniques with atomic tests.[/bold]")

    handle_technique_details_prompt(
        go_back_func=lambda: show_tactics_for_platform(platform), # Go back to tactic list for this platform
        techniques=techniques
    )


def show_techniques_for_tactic(tactic_id: str, tactic_name: str, platform: Optional[str] = None) -> None:
    """Show techniques for a specific tactic, optionally filtered by platform, using index data."""
    platform_filter_desc = f"on Platform '{platform.title()}'" if platform else "across All Platforms"
    title = f"Techniques for Tactic '{tactic_name}' {platform_filter_desc}"
    print_header(title)

    techniques = get_techniques(platform=platform, tactic=tactic_id)

    if not techniques:
        console.print(f"[yellow]No techniques found for this tactic {platform_filter_desc}.[/yellow]")
        pause()
        browse_by_tactic() # Go back to tactic selection
        return

    table = Table(title=title)
    table.add_column("#", style="cyan", width=3)
    table.add_column("Technique ID", style="cyan")
    table.add_column("Name")
    table.add_column("Platforms", style="green")
    table.add_column("Tactics", style="yellow")

    # Sort by technique ID
    sorted_techniques = sorted(techniques.items())
    
    for i, (tech_id, tech_info) in enumerate(sorted_techniques, 1):
        # Format platforms list
        platforms_list = list(tech_info.get('platforms', set()))
        platforms_str = ", ".join([p.title() for p in sorted(platforms_list)]) if platforms_list else "N/A"
        
        # Format tactics list
        phases_list = list(tech_info.get('phases', set()))
        phases_str = ", ".join([TACTICS.get(p, p.title()) for p in sorted(phases_list)]) if phases_list else "N/A"
        
        table.add_row(str(i), tech_id, tech_info.get('name', 'Unknown'), platforms_str, phases_str)

    console.print(table)
    console.print(f"\n[bold]Found {len(sorted_techniques)} techniques with atomic tests.[/bold]")

    handle_technique_details_prompt(
        go_back_func=browse_by_tactic, # Go back to tactic selection
        techniques=techniques
    )


def handle_technique_details_prompt(go_back_func: Callable[[], None], techniques: Dict[str, Dict[str, Any]] = None) -> None:
    """
    Prompts user to enter a technique ID or index number for details or go back.
    
    Args:
        go_back_func: Function to call when going back to previous menu
        techniques: Dictionary of techniques with keys as technique IDs, values as technique info
    """
    # Create a mapping of index numbers to technique IDs if techniques are provided
    technique_mapping = {}
    if techniques:
        # Get the sorted list of technique IDs that was displayed to the user
        sorted_tech_ids = sorted(techniques.keys())
        # Create a mapping from index (1-based) to technique ID
        technique_mapping = {str(i): tech_id for i, tech_id in enumerate(sorted_tech_ids, 1)}
        
        prompt_text = "\nEnter a technique number (1-{}) or ID to view details (using PowerShell), or press Enter to go back".format(len(sorted_tech_ids))
    else:
        prompt_text = "\nEnter a technique ID to view details (using PowerShell), or press Enter to go back"
    
    user_input = Prompt.ask(prompt_text, default="").strip()
    
    if not user_input:
        go_back_func()  # Go back if input is empty
        return
    
    # Check if the input is a number and maps to a technique
    technique_id = None
    if user_input in technique_mapping:
        technique_id = technique_mapping[user_input]
        console.print(f"[italic]Selected technique {technique_id} at index {user_input}[/italic]")
    else:
        # Assume it's a technique ID and validate format
        if re.match(r"^T\d{4}(\.\d{3})?$", user_input, re.IGNORECASE):
            technique_id = user_input
        else:
            console.print("[bold red]Invalid Technique ID format or index number.[/bold red] Example: T1003 or T1053.005")
            pause()
            go_back_func()  # Go back
            return
    
    print_header(f"Details for Technique: {technique_id}")
    console.print("[italic]Fetching details using PowerShell...[/italic]")
    # Use the PowerShell command for details
    success, details = get_test_details(technique_id, show_details=True)  # Show full details
    if success:
        console.print(details)
    else:
        console.print(f"[bold red]Error fetching details:[/bold red] {details}")
    pause()
    go_back_func()  # Go back to the previous technique list view


# Remove the old get_techniques_by_tactic function that parsed individual files
# def get_techniques_by_tactic(tactic_id: str) -> List[str]: ...


def show_filtered_tests_powershell(filter_str: Optional[str] = None) -> None:
    """Show filtered test results based on a search string using PowerShell."""
    # Determine detail level
    detail_level = Prompt.ask(
        "Display: [B]rief details or [F]ull details",
        choices=["B", "F"],
        default="B"
    )
    show_details = detail_level.upper() == "F"

    # Ask about platform filtering
    platform_option = Prompt.ask(
        "Show tests for: [C]urrent platform only or [A]ll platforms",
        choices=["C", "A"],
        default="C"
    )
    any_os = platform_option.upper() == "A"

    console.print("\n[bold yellow]Fetching available tests via PowerShell...[/bold yellow]")

    # Build the PowerShell command using the executor's build_command
    # We need the command list, not the direct execution result from list_available_tests
    command_list = build_command(
        technique_id=filter_str if filter_str else "All",
        show_details=show_details,
        show_details_brief=not show_details,
        any_os=any_os,
        # Flags not relevant for listing details:
        test_numbers=None,
        check_prereqs=False,
        get_prereqs=False,
        cleanup=False,
        session=None,
    )

    # Execute the command
    success, result = execute_ps_command(command_list)

    if success:
        console.print(result)
    else:
        console.print(f"[bold red]Error executing PowerShell command:[/bold red]\n{result}")

    pause()
    list_tests_menu() # Go back to list tests menu


def run_test_menu() -> None:
    """Display the run test menu and execute the selected test."""
    print_header("Run Atomic Red Team Test")
    
    # Show available techniques to select from
    console.print("[bold]Select a technique to run:[/bold]")
    console.print("1. Enter technique ID directly")
    console.print("2. Browse available techniques")
    console.print("3. Custom tests")
    
    choice = IntPrompt.ask("Enter your choice", default=1)
    
    technique_id = None
    if choice == 1:
        # Get technique ID directly
        technique_id = Prompt.ask(
            "Enter the MITRE ATT&CK Technique ID (e.g., T1003)",
            default="T1003"
        )
    elif choice == 2:
        # Browse available techniques
        browse_choice = IntPrompt.ask(
            "\nBrowse by:\n1. Tactic\n2. Platform\nEnter your choice",
            default=1
        )
        
        if browse_choice == 1:
            # Browse by tactic to select technique
            all_tactics = get_all_tactics()
            if not all_tactics:
                console.print("[bold red]No tactics found in index data.[/bold red]")
                pause()
                return
            
            table = Table(title="MITRE ATT&CK Tactics")
            table.add_column("#", style="cyan", width=3)
            table.add_column("Tactic Name", style="green")
            
            # Map normalized tactic IDs back to friendly names if possible
            tactic_display_map = {t_id: TACTICS.get(t_id, t_id.replace('-', ' ').title()) for t_id in all_tactics}
            sorted_display_tactics = sorted(tactic_display_map.items(), key=lambda item: item[1])
            
            for i, (_tactic_id, tactic_name) in enumerate(sorted_display_tactics, 1):
                table.add_row(str(i), tactic_name)
            
            console.print(table)
            console.print("\n")
            
            tactic_choice = IntPrompt.ask(
                "Select a tactic number (0 to go back)",
                default=0
            )
            
            if 0 < tactic_choice <= len(sorted_display_tactics):
                selected_tactic_id, selected_tactic_name = sorted_display_tactics[tactic_choice - 1]
                
                # Get all techniques for this tactic
                techniques = get_techniques(tactic=selected_tactic_id)
                
                if not techniques:
                    console.print(f"[yellow]No techniques found for tactic '{selected_tactic_name}'.[/yellow]")
                    pause()
                    return
                
                print_header(f"Techniques for '{selected_tactic_name}'")
                technique_table = Table(title=f"Available Techniques for {selected_tactic_name}")
                technique_table.add_column("#", style="cyan", width=3)
                technique_table.add_column("Technique ID", style="cyan")
                technique_table.add_column("Name")
                
                # Sort techniques by ID and display
                sorted_tech_items = sorted(techniques.items())
                for i, (tech_id, tech_info) in enumerate(sorted_tech_items, 1):
                    technique_table.add_row(str(i), tech_id, tech_info.get('name', 'Unknown'))
                
                console.print(technique_table)
                
                tech_choice = IntPrompt.ask(
                    "\nSelect a technique number (0 to go back)",
                    default=0
                )
                
                if 0 < tech_choice <= len(sorted_tech_items):
                    technique_id = sorted_tech_items[tech_choice - 1][0]
                    console.print(f"[italic]Selected technique: {technique_id}[/italic]")
                else:
                    return  # Go back
            else:
                return  # Go back
            
        elif browse_choice == 2:
            # Browse by platform
            if not AVAILABLE_PLATFORMS:
                console.print("[bold red]No platforms found in index data.[/bold red]")
                pause()
                return
                
            table = Table(title="Available Platforms")
            table.add_column("#", style="cyan", width=3)
            table.add_column("Platform Name", style="green")
            
            for i, platform_name in enumerate(AVAILABLE_PLATFORMS, 1):
                table.add_row(str(i), platform_name.title())
            
            console.print(table)
            console.print("\n")
            
            platform_choice = IntPrompt.ask(
                "Select a platform number (0 to go back)",
                default=0
            )
            
            if 0 < platform_choice <= len(AVAILABLE_PLATFORMS):
                selected_platform = AVAILABLE_PLATFORMS[platform_choice - 1]
                
                # Get tactics for this platform
                tactics = get_tactics_for_platform(selected_platform)
                
                if not tactics:
                    console.print(f"[yellow]No tactics found for platform '{selected_platform}'.[/yellow]")
                    pause()
                    return
                
                print_header(f"Tactics for Platform: {selected_platform.title()}")
                tactic_table = Table(title=f"Tactics on {selected_platform.title()}")
                tactic_table.add_column("#", style="cyan", width=3)
                tactic_table.add_column("Tactic Name", style="green")
                
                # Map normalized tactic IDs back to friendly names
                tactic_display_map = {t_id: TACTICS.get(t_id, t_id.replace('-', ' ').title()) for t_id in tactics}
                sorted_display_tactics = sorted(tactic_display_map.items(), key=lambda item: item[1])
                
                for i, (_tactic_id, tactic_name) in enumerate(sorted_display_tactics, 1):
                    tactic_table.add_row(str(i), tactic_name)
                
                console.print(tactic_table)
                console.print("\n")
                
                tactic_choice = IntPrompt.ask(
                    "Select a tactic number (0 to go back)",
                    default=0
                )
                
                if 0 < tactic_choice <= len(sorted_display_tactics):
                    selected_tactic_id, selected_tactic_name = sorted_display_tactics[tactic_choice - 1]
                    
                    # Get techniques for this platform and tactic
                    techniques = get_techniques(platform=selected_platform, tactic=selected_tactic_id)
                    
                    if not techniques:
                        console.print(f"[yellow]No techniques found for tactic '{selected_tactic_name}' on platform '{selected_platform}'.[/yellow]")
                        pause()
                        return
                    
                    print_header(f"Techniques for '{selected_tactic_name}' on '{selected_platform.title()}'")
                    technique_table = Table(title=f"Available Techniques")
                    technique_table.add_column("#", style="cyan", width=3)
                    technique_table.add_column("Technique ID", style="cyan")
                    technique_table.add_column("Name")
                    
                    # Sort techniques by ID and display
                    sorted_tech_items = sorted(techniques.items())
                    for i, (tech_id, tech_info) in enumerate(sorted_tech_items, 1):
                        technique_table.add_row(str(i), tech_id, tech_info.get('name', 'Unknown'))
                    
                    console.print(technique_table)
                    
                    tech_choice = IntPrompt.ask(
                        "\nSelect a technique number (0 to go back)",
                        default=0
                    )
                    
                    if 0 < tech_choice <= len(sorted_tech_items):
                        technique_id = sorted_tech_items[tech_choice - 1][0]
                        console.print(f"[italic]Selected technique: {technique_id}[/italic]")
                    else:
                        return  # Go back
                else:
                    return  # Go back
            else:
                return  # Go back
        else:
            console.print("[bold red]Invalid choice.[/bold red]")
            pause()
            return
    elif choice == 3:
        # Custom tests menu
        custom_test_menu()
        return
    else:
        console.print("[bold red]Invalid choice.[/bold red]")
        pause()
        return
    
    # If we get here, we should have a technique_id
    if not technique_id:
        console.print("[bold red]No technique selected.[/bold red]")
        pause()
        return
        
    # Get test numbers (optional)
    test_numbers_str = Prompt.ask(
        "Enter specific test numbers to run (comma-separated) or leave empty for all tests",
        default=""
    )
    test_numbers = [int(n.strip()) for n in test_numbers_str.split(",")] if test_numbers_str.strip() else None
    
    # Options for test execution
    options = [
        "Execute Test",
        "Check Prerequisites Only",
        "Install Prerequisites",
        "Cleanup After Test"
    ]
    
    console.print("\n[bold]Select operation:[/bold]")
    for i, option in enumerate(options, 1):
        console.print(f"[bold cyan]{i}.[/bold cyan] {option}")
    
    operation = IntPrompt.ask("Enter your choice", default=1)
    
    # Determine operation parameters
    check_prereqs = operation == 2
    get_prereqs = operation == 3
    cleanup = operation == 4
    
    # Ask about interactive mode
    interactive_mode = Confirm.ask(
        "\nAllow interactive GUI applications to display?",
        default=True
    )
    
    # Confirm execution
    technique_str = f"{technique_id}" + (f" (Tests: {test_numbers_str})" if test_numbers_str else "")
    operation_str = options[operation-1]
    
    console.print(f"\n[bold]About to perform:[/bold] {operation_str} for {technique_str}")
    if interactive_mode:
        console.print("[bold]Interactive mode:[/bold] Enabled (GUI applications will display)")
    else:
        console.print("[bold]Interactive mode:[/bold] Disabled (output will be captured)")
    
    if not Confirm.ask("Continue?", default=True):
        console.print("[yellow]Operation cancelled.[/yellow]")
        pause()
        return
    
    # Execute the test
    console.print(f"\n[bold yellow]Executing {operation_str}...[/bold yellow]")
    
    success, output = run_atomic_test(
        technique_id=technique_id,
        test_numbers=test_numbers,
        check_prereqs=check_prereqs,
        get_prereqs=get_prereqs,
        cleanup=cleanup,
        show_details_brief=True, # Keep brief details for execution context
        capture_output=not interactive_mode  # Invert interactive_mode for capture_output
    )
    
    if success:
        console.print("\n[bold green]Operation completed successfully[/bold green]")
        if not interactive_mode:  # Only print output if we captured it
            console.print(output)
    else:
        console.print(f"\n[bold red]Operation failed:[/bold red] {output}")
    
    pause()

# Global variable to store actions taken during the simulation
simulation_actions = []

def is_nmap_installed() -> bool:
    """Check if Nmap is installed by looking in common paths and using Get-Command.  Also returns the path."""
    nmap_executable = "nmap.exe"
    common_paths = [
        "C:\\Program Files\\Nmap",
        "C:\\Program Files (x86)\\Nmap"
    ]

    # Check common installation paths
    for path in common_paths:
        full_path = os.path.join(path, nmap_executable)
        if os.path.exists(full_path):
            console.print(f"[bold green]Nmap found in: {full_path}[/bold green]")
            return True, full_path

    # Fallback to Get-Command (for PATH-based detection)
    try:
        process = subprocess.run(
            ["powershell", "-Command", "Get-Command nmap -ErrorAction SilentlyContinue"],
            capture_output=True,
            text=True,
            check=False
        )
        if process.stdout.strip():
            # Extract the path from the Get-Command output
            match = re.search(r"Path\s*:\s*(.+)", process.stdout)
            if match:
                nmap_path_from_command = match.group(1).strip()
                console.print(f"[bold green]Nmap found via Get-Command (system PATH): {nmap_path_from_command}[/bold green]")
                return True, nmap_path_from_command
            else:
                console.print("[yellow]Nmap found via Get-Command, but path extraction failed.[/yellow]")
                return True, "nmap" # Default to "nmap" in PATH
        else:
            console.print("[yellow]Nmap not found via Get-Command.[/yellow]")
            return False, None
    except Exception as e:
        console.print(f"[bold red]Error checking Nmap installation (Get-Command):[/bold red] {e}")
        return False, None

    console.print("[yellow]Nmap not found in common installation paths.[/yellow]")
    return False, None



def install_nmap() -> bool:
    """Attempt to install Nmap automatically and guide for re-run."""
    console.print("[yellow]Nmap is not installed.[/yellow]")
    if Confirm.ask("Do you want to attempt to install Nmap automatically? (May trigger a UAC prompt)", default=False):
        console.print("[italic]Attempting to download and install Nmap...[/italic]")
        nmap_url = "https://nmap.org/dist/nmap-7.95-setup.exe" 
        output_path = os.path.join(os.environ.get("TEMP"), "nmap-setup.exe")
        powershell_command = f"""
            Invoke-WebRequest -Uri '{nmap_url}' -OutFile '{output_path}';
            Start-Process -FilePath '{output_path}' -Wait
        """
        try:
            install_process = subprocess.run(
                ["powershell", "-Command", powershell_command],
                capture_output=True,
                text=True,
                check=False
            )
            if install_process.returncode == 0:
                console.print("[green]Nmap installation initiated. Please follow the installer prompts.[/green]")
                console.print("[bold green]Waiting for Nmap installation to complete...[/bold green]")
                # Wait for the Nmap executable to appear.
                timeout = 300  # seconds
                start_time = time.time()
                while time.time() - start_time < timeout:
                    found, path = is_nmap_installed()
                    if found:
                        console.print("[bold green]Nmap installation detected.[/bold green]")
                        return True, path  # Return True and the path
                    time.sleep(5)  # Check every 5 seconds
                console.print("[bold red]Nmap installation failed to complete within the timeout.[/bold red]")
                console.print("[yellow]Please install Nmap manually from https://nmap.org/download.html[/yellow]")
                return False, None
            else:
                console.print(f"[bold red]Error initiating Nmap installation:[/bold red] {install_process.stderr}")
                console.print("[yellow]Please follow the installer prompts if they appeared.[/yellow]")
                console.print("[italic]You might need to manually run the installer from {output_path} if it didn't start automatically.[/italic]")
                console.print("[bold yellow]After installing, please close this terminal and run the Purple Team CLI again.[/bold yellow]")
                input("[bold]Press Enter to exit the Purple Team CLI.[/bold]")
                exit(1)
        except Exception as e:
            console.print(f"[bold red]An unexpected error occurred during Nmap installation attempt:[/bold red] {e}")
            console.print("[italic]You can also install Nmap manually from https://nmap.org/download.html[/italic]")
            return False, None
    else:
        console.print("[yellow]Automatic Nmap installation cancelled by user.[/yellow]")
        console.print("[italic]Please install Nmap manually from https://nmap.org/download.html[/italic]")
        if Confirm.ask("Have you installed Nmap?", default=False):
            found, path = is_nmap_installed()
            return found, path
        else:
            console.print("[red]Nmap installation not confirmed. Escalation flow cannot continue.[/red]")
            return False, None
    return False, None


def get_local_ip() -> str:
    """Get the local IP address on the network."""
    try:
        s = socket.socket(socket.AF_INET, socket.SOCK_DGRAM)
        s.connect(("8.8.8.8", 80))
        ip = s.getsockname()[0]
        s.close()
        return ip
    except Exception:
        return "127.0.0.1"


def cleanup():
    """Reverses actions taken during the escalation flow simulation."""
    global simulation_actions
    console.print("[yellow]Performing cleanup for escalation flow...[/yellow]")
    if not simulation_actions:
        console.print("[green]No actions to clean up.[/green]")
        return

    # Iterate through actions in reverse order
    for action in reversed(simulation_actions):
        action_type = action["type"]
        data = action["data"]

        if action_type == "create_file":
            filepath = data["filepath"]
            if os.path.exists(filepath):
                try:
                    os.remove(filepath)
                    console.print(f"[cyan]Deleted file: {filepath}[/cyan]")
                except Exception as e:
                    console.print(f"[bold red]Error deleting file {filepath}: {e}[/bold red]")
            else:
                console.print(f"[cyan]File {filepath} not found, skipping deletion.[/cyan]")

        elif action_type == "create_directory":
            dirpath = data["dirpath"]
            if os.path.exists(dirpath):
                try:
                    shutil.rmtree(dirpath)
                    console.print(f"[cyan]Deleted directory: {dirpath}[/cyan]")
                except Exception as e:
                    console.print(f"[bold red]Error deleting directory {dirpath}: {e}[/bold red]")
            else:
                console.print(f"[cyan]Directory {dirpath} not found, skipping deletion.[/cyan]")

        elif action_type == "modify_registry":
            key_path = data["key_path"]
            value_name = data["value_name"]
            try:
                powershell_command = f"""
                    Remove-ItemProperty -Path '{key_path}' -Name '{value_name}' -Force -ErrorAction SilentlyContinue
                """
                subprocess.run(["powershell", "-Command", powershell_command], check=True, capture_output=True, text=True)
                console.print(f"[cyan]Removed registry value: {value_name} from {key_path}[/cyan]")
            except Exception as e:
                console.print(f"[bold red]Error removing registry value {value_name} from {key_path}: {e}[/bold red]")

        elif action_type == "start_service":
            service_name = data["service_name"]
            try:
                powershell_command = f"Stop-Service -Name '{service_name}' -Force"
                subprocess.run(["powershell", "-Command", powershell_command], check=True, capture_output=True, text=True)
                console.print(f"[cyan]Stopped service: {service_name}[/cyan]")
            except Exception as e:
                 console.print(f"[bold red]Error stopping service {service_name}: {e}[/bold red]")

        elif action_type == "disable_firewall_rule":
            rule_name = data["rule_name"]
            try:
                powershell_command = f"Disable-NetFirewallRule -Name '{rule_name}'"
                subprocess.run(["powershell", "-Command", powershell_command], check=True, capture_output=True, text=True)
                console.print(f"[cyan]Disabled firewall rule: {rule_name}[/cyan]")
            except Exception as e:
                console.print(f"[bold red]Error disabling firewall rule {rule_name}: {e}[/bold red]")
        else:
            console.print(f"[yellow]Unknown action type '{action_type}'. Skipping cleanup.[/yellow]")

    simulation_actions = []
    console.print("[green]Cleanup completed.[/green]")


def is_ncrack_installed() -> tuple[bool, str | None]:
    """Check if Ncrack is installed and returns its path."""
    ncrack_executable_name = "ncrack.exe"
    
    # Define common installation paths
    common_ncrack_install_paths = [
        "C:\\Program Files (x86)\\Ncrack", 
        "C:\\Program Files\\Ncrack",
        "C:\\Program Files (x86)\\Nmap",
        "C:\\Program Files\\Nmap",
        "C:\\Tools\\Ncrack",
        os.path.expanduser("~\\Tools\\Ncrack")
    ]

    console.print("[yellow]Checking for Ncrack in common installation paths...[/yellow]")
    # Check if ncrack.exe exists in common known installation paths
    for install_path in common_ncrack_install_paths:
        ncrack_path = os.path.join(install_path, ncrack_executable_name)
        console.print(f"  Attempting to find '{ncrack_executable_name}' in '{install_path}'...")
        if os.path.exists(ncrack_path):
            console.print(f"[bold green]Ncrack found in: {ncrack_path}[/bold green]")
            return True, ncrack_path

    console.print("[yellow]Ncrack not found in predefined installation paths. Checking system PATH...[/yellow]")
    # Fallback to Get-Command
    try:
        # Get-Command will return the full path if found in PATH
        
        test_command = subprocess.run(
            ["powershell", "-Command", "Get-Command NonExistentCommand -ErrorAction SilentlyContinue | Out-String"],
            capture_output=True, text=True, check=False
        )
        

        process = subprocess.run(
            ["powershell", "-Command", "Get-Command ncrack -ErrorAction SilentlyContinue | Select-Object -ExpandProperty Path"],
            capture_output=True,
            text=True,
            check=False 
        )
        found_path = process.stdout.strip()
        console.print(f"  PowerShell Get-Command output for Ncrack: '{found_path}'")

        if found_path and os.path.exists(found_path):
            console.print(f"[bold green]Ncrack found via system PATH: {found_path}[/bold green]")
            return True, found_path
        else:
            console.print("[yellow]Ncrack not found via system PATH after Get-Command check.[/yellow]")
            return False, None
    except Exception as e:
        console.print(f"[bold red]Error checking Ncrack installation (Get-Command):[/bold red] {e}")
        return False, None

    console.print("[bold red]Ncrack was not found in any common location or system PATH.[/bold red]")
    return False, None

def install_ncrack() -> tuple[bool, str | None]:
    """
    Automates the download and installation of Ncrack using its official setup.exe.
    Requires administrator privileges.
    """
    console.print("[bold red]Ncrack is not installed.[/bold red]")
    console.print("[bold yellow]Attempting to automatically download and install Ncrack.[/bold yellow]")
    console.print("[bold cyan]This operation requires Administrator privileges and may pop up a UAC prompt.[/bold cyan]")

    if not is_admin():
        console.print("[bold red]Please run this script as Administrator to allow automatic installation of Ncrack.[/bold red]")
        console.print("[yellow]Otherwise, you will need to download and install Ncrack manually from nmap.org/ncrack/dist.[/yellow]")
        return False, None # Cannot proceed with auto-install without admin

    # Direct download URL for the Ncrack setup.exe
    ncrack_setup_url = "https://nmap.org/ncrack/dist/ncrack-0.7-setup.exe"
    
    download_dir = os.path.join(os.environ.get("TEMP", "C:\\Temp"), "Ncrack_Installer")
    os.makedirs(download_dir, exist_ok=True)
    setup_filename = os.path.basename(ncrack_setup_url)
    setup_path = os.path.join(download_dir, setup_filename)
    
    console.print(f"[green]Downloading Ncrack installer from {ncrack_setup_url} to {setup_path} using PowerShell...[/green]")
    
    # Use PowerShell's Invoke-WebRequest to download the file
    powershell_download_command = f"""
        Invoke-WebRequest -Uri '{ncrack_setup_url}' -OutFile '{setup_path}';
    """
    try:
        download_process = subprocess.run(
            ["powershell", "-Command", powershell_download_command],
            capture_output=True,
            text=True,
            check=False 
        )
        if download_process.returncode == 0:
            console.print("[green]Download complete.[/green]")
        else:
            console.print(f"[bold red]Failed to download Ncrack installer via PowerShell:[/bold red] {download_process.stderr}")
            console.print("[yellow]Please check your internet connection or try installing Ncrack manually.[/yellow]")
            return False, None
    except Exception as e:
        console.print(f"[bold red]An unexpected error occurred during download attempt:[/bold red] {e}")
        return False, None

    console.print(f"[green]Running Ncrack installer ({setup_path})...[/green]")
    console.print("[italic]Please follow the instructions in the installer window that appears.[/italic]")
    console.print("[italic]Make sure to check the option to add Ncrack to your system PATH during installation.[/italic]")
    
    try:
        subprocess.run([setup_path], check=True, shell=True) # check=True will raise CalledProcessError if installer fails
        
        console.print("[green]Ncrack installer finished. Verifying installation...[/green]")
        console.print("[bold yellow]You may need to close and reopen this terminal or VS Code to apply PATH changes after the installer finishes.[/bold yellow]")

        
        time.sleep(5) 
        
        # Verify Ncrack is now found
        found, ncrack_exec_path = is_ncrack_installed()
        if found:
            console.print("[bold green]Ncrack successfully installed and configured![/bold green]")
            return True, ncrack_exec_path
        else:
            console.print("[bold red]Ncrack was not detected after installation. Manual verification or re-run might be needed.[/bold red]")
            console.print("[yellow]Ensure you checked the option to add Ncrack to system PATH during installation.[/yellow]")
            return False, None

    except subprocess.CalledProcessError as e:
        console.print(f"[bold red]Ncrack installer failed or was cancelled.[/bold red]")
        console.print(f"[italic]Error: {e}[/italic]")
        console.print("[yellow]Please try installing Ncrack manually from nmap.org/ncrack/dist.[/yellow]")
        return False, None
    except Exception as e:
        console.print(f"[bold red]An unexpected error occurred while running the installer:[/bold red] {e}")
        console.print("[yellow]Please try installing Ncrack manually from nmap.org/ncrack/dist.[/yellow]")
        return False, None


def perform_bruteforce(target_ip: str, port: str, service_module: str, user_list_path: str, pass_list_path: str, ncrack_path: str) -> tuple[bool, str]:
    """
    Performs a brute-force attack using Ncrack against a specified service.
    Uses the recommended 'service://target_ip:port' syntax for Ncrack.
    Handles Ncrack execution and live output.
    Args:
        target_ip: The target IP address.
        port: The target port number as a string.
        service_module: The Ncrack service module (e.g., 'ssh', 'smb').
        user_list_path: Path to the username wordlist.
        pass_list_path: Path to the password wordlist.
        ncrack_path: The full path to the Ncrack executable.
    Returns:
        A tuple of (bool, str) where bool is True if Ncrack command was
        successfully *executed* (regardless of credentials found), and str
        is the output or an error message.
    """
    if not ncrack_path or not os.path.exists(ncrack_path):
        return False, f"Error: Ncrack executable not found at '{ncrack_path}'. Cannot perform brute-force."

    service_target = f"{service_module}://{target_ip}:{port}" 

    ncrack_command = [
        ncrack_path,
        "-U", user_list_path,
        "-P", pass_list_path,
        service_target, 
        "-vv",
        "-T4",
        "--connection-limit", "5"
    ]

    full_command_str = ' '.join(ncrack_command)
    print(f"Executing Ncrack command: {full_command_str}")
    
    try:
        process = subprocess.Popen(ncrack_command, stdout=subprocess.PIPE, stderr=subprocess.PIPE, text=True, bufsize=1)

        found_credentials = False
        live_output = []
        
        while True:
            output_line = process.stdout.readline()
            if output_line == '' and process.poll() is not None:
                break
            if output_line:
                live_output.append(output_line.strip())
                print(output_line.strip())
                if "Discovered credentials" in output_line:
                    found_credentials = True

        stdout, stderr = process.communicate()
        live_output.extend([line.strip() for line in stdout.splitlines() if line.strip()])
        live_output.extend([line.strip() for line in stderr.splitlines() if line.strip()])

        final_output_str = "\n".join(live_output)
        
        if process.returncode != 0:
            error_message = f"Ncrack exited with error code: {process.returncode}\nStderr: {stderr}"
            print(f"Ncrack error: {error_message}")
            return False, final_output_str + "\n" + error_message

        if found_credentials:
            print("[bold green]Credentials found during brute-force![/bold green]")
        else:
            print("[bold yellow]No credentials found.[/bold yellow]")
        
        return True, final_output_str

    except FileNotFoundError:
        return False, f"Error: Ncrack executable not found at '{ncrack_path}'. Please ensure it's installed and accessible."
    except Exception as e:
        error_message = f"An unexpected error occurred during Ncrack brute-force: {e}"
        print(f"[bold red]Critical error during Ncrack execution:[/bold red] {error_message}")
        if 'process' in locals() and process.poll() is None:
            process.terminate()
            process.wait()
        return False, error_message


def run_escalation_flow(check_prereqs=False, get_prereqs=False, cleanup_flag=False, capture_output=True) -> tuple[bool, str]:
    """Checks for Nmap and runs it to scan for open ports, then offers brute-force."""
    global simulation_actions

    # --- Initial check for flags ---
    if check_prereqs:
        return True, "Checking prerequisites: Ensure Nmap and Ncrack are installed."
    if get_prereqs:
        console.print("[yellow]Attempting automated Nmap and Ncrack installation if not found...[/yellow]")
        return False, "Installation will be attempted in the main flow."
    if cleanup_flag:
        cleanup()
        return True, "Cleanup completed."

    # --- Nmap Check and Scan ---
    nmap_path = None
    found_nmap, nmap_path = is_nmap_installed()
    if not found_nmap:
        console.print("[bold yellow]Nmap not found. Attempting automatic installation...[/bold yellow]")
        found_nmap, nmap_path = install_nmap()
        if not found_nmap:
            console.print("[bold red]Nmap installation failed. Escalation flow cannot continue.[/bold red]")
            pause()
            return False, "Nmap installation failed. Escalation flow cannot continue."

    if not nmap_path:
        console.print("[bold red]Nmap executable path could not be determined. Escalation flow cannot continue.[/bold red]")
        pause()
        return False, "Nmap executable path not determined."

    target_ip = get_local_ip()
    console.print(f"\n[bold yellow]Running Nmap scan on {target_ip}...[/bold yellow]")

    open_ports_info = []
    try:
        nmap_command = [nmap_path, "-p-", "-sV", target_ip]
        result = subprocess.run(
            nmap_command,
            capture_output=True,
            text=True,
            check=True
        )

        port_service_matches = re.findall(r"(\d+)/tcp\s+open\s+([a-zA-Z0-9_-]+)", result.stdout)
        
        
        for port, service in port_service_matches:
            open_ports_info.append({"port": int(port), "service": service})
        
        
        open_ports_info.sort(key=lambda x: x["port"])

        if open_ports_info:
            ports_str_display = ", ".join([f"{p['port']} ({p['service']})" for p in open_ports_info])
            output = f"Nmap scan completed on {target_ip}. Open ports: {ports_str_display}"
        else:
            output = f"Nmap scan completed on {target_ip}. No open ports found."
        
        console.print(output)
        scan_success = True
    except subprocess.CalledProcessError as e:
        output = f"Nmap scan failed:\n{e.stderr}"
        scan_success = False
        console.print(f"[bold red]Nmap scan error:[/bold red] {output}")
    except FileNotFoundError:
        output = f"Nmap executable not found at path: {nmap_path}"
        scan_success = False
        console.print(f"[bold red]Error:[/bold red] {output}")
    except Exception as e:
        output = f"An unexpected error occurred during Nmap scan: {e}"
        scan_success = False
        console.print(f"[bold red]An unexpected Nmap error occurred:[/bold red] {output}")

    if not scan_success:
        pause()
        return False, output

    
    if open_ports_info:
        while True:
            console.print("\n[bold]Choose an action:[/bold]")
            console.print("[bold cyan]1.[/bold cyan] Continue with a specific port (Brute-force / further actions)")
            console.print("[bold cyan]2.[/bold cyan] Perform Cleanup")
            console.print("[bold cyan]0.[/bold cyan] Go back to main menu")

            action_choice = IntPrompt.ask("Enter your choice", choices=["0", "1", "2"], default=0)

            if action_choice == 1:
                table = Table(title="Available Open Ports")
                table.add_column("No.", style="cyan", no_wrap=True)
                table.add_column("Port", style="magenta")
                table.add_column("Service", style="green")

                for i, port_info in enumerate(open_ports_info):
                    table.add_row(str(i + 1), str(port_info["port"]), port_info["service"])
                
                console.print(table)

                port_choice_str = Prompt.ask("Select a port number (1-{}) or 0 to go back".format(len(open_ports_info)), default="0")
                try:
                    port_choice_idx = int(port_choice_str)
                    if port_choice_idx == 0:
                        continue
                    elif 1 <= port_choice_idx <= len(open_ports_info):
                        selected_port_info = open_ports_info[port_choice_idx - 1]
                        selected_port = str(selected_port_info["port"])
                        selected_service_nmap = selected_port_info["service"]
                        console.print(f"[italic]Selected port: {selected_port}, Service: {selected_service_nmap}[/italic]")

                        ncrack_service_map = {
                            "ssh": "ssh",
                            "ftp": "ftp",
                            "telnet": "telnet",
                            "http": "http",
                            "https": "https",
                            "microsoft-ds": "smb",
                            "netbios-ssn": "smb",
                            "ms-wbt-server": "rdp",
                        }
                        
                        selected_service_ncrack = ncrack_service_map.get(selected_service_nmap.lower())
                        
                        if not selected_service_ncrack:
                            console.print(f"[bold red]No Ncrack module found for service: '{selected_service_nmap}'.[/bold red]")
                            console.print("[yellow]Brute-force cannot proceed for this service. Please select another port/service.[/yellow]")
                            pause()
                            continue
                        
                        console.print(f"[italic]Mapped Nmap service '{selected_service_nmap}' to Ncrack module: '{selected_service_ncrack}'[/italic]")

                        # Ncrack Installation Check
                        ncrack_path = None
                        found_ncrack, ncrack_path = is_ncrack_installed()
                        if not found_ncrack:
                            console.print("[bold yellow]Ncrack not found. Attempting automatic installation...[/bold yellow]")
                            found_ncrack, ncrack_path = install_ncrack()
                            if not found_ncrack:
                                console.print("[bold red]Ncrack not available. Brute-force cannot proceed.[/bold red]")
                                pause()
                                return False, "Ncrack installation failed."
                        
                        if not ncrack_path:
                            console.print("[bold red]Ncrack executable path could not be determined. Brute-force cannot proceed.[/bold red]")
                            pause()
                            return False, "Ncrack executable path not determined."

                        
                        console.print("\n[bold]Brute-force Wordlists Configuration:[/bold]")

                        # Get the directory of the current script
                        script_current_dir = os.path.dirname(os.path.abspath(__file__))
                        
                        
                        default_wordlists_dir = os.path.join(script_current_dir, "wordlists")
                        
                        default_user_list_path = os.path.join(default_wordlists_dir, "common_users.txt")
                        default_pass_list_path = os.path.join(default_wordlists_dir, "common_passwords.txt")

                        # Prompt the user, suggesting the default paths
                        user_list_path = Prompt.ask(
                            f"Enter the full path to your username wordlist (default: [cyan]{default_user_list_path}[/cyan])",
                            default=default_user_list_path
                        )
                        pass_list_path = Prompt.ask(
                            f"Enter the full path to your password wordlist (default: [cyan]{default_pass_list_path}[/cyan])",
                            default=default_pass_list_path
                        )
                        
                        if not os.path.exists(user_list_path):
                            console.print(f"[bold red]Error: Username wordlist not found at {user_list_path}. Returning to action menu.[/bold red]")
                            pause()
                            continue
                        if not os.path.exists(pass_list_path):
                            console.print(f"[bold red]Error: Password wordlist not found at {pass_list_path}. Returning to action menu.[/bold red]")
                            pause()
                            continue

                        # --- Perform Brute-force ---
                        bf_success, bf_output = perform_bruteforce(
                            target_ip,
                            selected_port,
                            selected_service_ncrack,
                            user_list_path,
                            pass_list_path,
                            ncrack_path
                        )

                        simulation_actions.append(f"Brute-force attempt on {selected_service_ncrack}@{target_ip}:{selected_port} {'succeeded' if bf_success else 'failed'}")
                        console.print(f"\n[bold]{'Brute-force Succeeded!' if bf_success else 'Brute-force Failed.'}[/bold]")
                        console.print(f"[italic]Output from Ncrack:[/italic]\n{bf_output}")
                        
                        pause()
                        return True, "Brute-force flow completed."
                    else:
                        console.print("[red]Invalid port number. Please choose a number from the list or 0 to go back.[/red]")
                except ValueError:
                    console.print("[red]Invalid input. Please enter a number.[/red]")
                
            elif action_choice == 2:
                cleanup()
                pause()
                return True, "Cleanup initiated by user."
            
            elif action_choice == 0:
                return True, "User chose to go back from escalation flow."
            
            else:
                console.print("[yellow]Invalid action choice. Please try again.[/yellow]")

    else:
        console.print("\n[bold]No open ports found. Choose an action:[/bold]")
        console.print("[bold cyan]1.[/bold cyan] Perform Cleanup")
        console.print("[bold cyan]0.[/bold cyan] Go back to main menu")

        action_choice = IntPrompt.ask("Enter your choice", choices=["0", "1"], default=0)
        if action_choice == 1:
            cleanup()
            pause()
            return True, "Cleanup initiated by user (no open ports found)."
        elif action_choice == 0:
            return True, "User chose to go back (no open ports found)."
        else:
            return False, "Invalid action choice."

    return True, "Escalation flow completed."


def list_playbooks_menu() -> None:
    """Display the list of available playbooks."""
    print_header("Available Playbooks")
    
    playbooks = get_available_playbooks()
    
    # Create a table to display the results
    table = Table(title="Available Playbooks")
    table.add_column("#", style="cyan", width=3)
    table.add_column("Name", style="cyan")
    table.add_column("Description")
    
    # Add rows to the table - ensure playbooks is a list and each item is a dictionary
    if playbooks and isinstance(playbooks, list):
        for i, playbook in enumerate(playbooks, 1):
            if isinstance(playbook, dict):
                name = playbook.get("name", "Unknown")
                description = playbook.get("description", "")
                table.add_row(str(i), name, description)
            else:
                # Handle non-dictionary items safely
                table.add_row(str(i), str(playbook) if playbook else "Unknown", "")
    
    # Display the table
    console.print(table)
    
    # Option to view playbook details
    console.print("\n")
    
    if not playbooks:
        console.print("[yellow]No playbooks found.[/yellow]")
        pause()
        return
        
    user_input = Prompt.ask(
        "Enter a playbook number or name to view details, or press Enter to return to the main menu",
        default=""
    ).strip()
    
    if user_input:
        playbook_name = None
        
        # Check if input is a number and within valid range
        try:
            index = int(user_input)
            if playbooks and 1 <= index <= len(playbooks):
                # Make sure we safely access the playbook name
                if isinstance(playbooks[index-1], dict):
                    playbook_name = playbooks[index-1].get("name")
                    if playbook_name:
                        console.print(f"[italic]Selected playbook: {playbook_name}[/italic]")
                    else:
                        console.print("[bold red]Error:[/bold red] Could not get playbook name.")
                        pause()
                        return
                else:
                    playbook_name = str(playbooks[index-1])
                    console.print(f"[italic]Selected playbook: {playbook_name}[/italic]")
            else:
                console.print(f"[bold red]Invalid number. Please enter a number between 1 and {len(playbooks)}.[/bold red]")
                pause()
                return
        except ValueError:
            # Not a number, treat as playbook name
            playbook_name = user_input
        except Exception as e:
            console.print(f"[bold red]Error selecting playbook:[/bold red] {str(e)}")
            pause()
            return
        
        if playbook_name:
            playbook = get_playbook(playbook_name)
            if playbook:
                print_header(f"Playbook: {playbook.name}")
                
                console.print(f"[bold]Description:[/bold] {playbook.description}")
                console.print("\n[bold]Tests:[/bold]")
                
                for i, test in enumerate(playbook.tests, 1):
                    test_nums = f" (Tests: {', '.join(map(str, test.test_numbers))})" if test.test_numbers else ""
                    console.print(f"{i}. {test.technique_id}{test_nums} - {test.description}")
                
                if playbook.blue_team_guidance:
                    console.print("\n[bold]Blue Team Guidance:[/bold]")
                    console.print(playbook.blue_team_guidance)
            else:
                console.print(f"[bold red]Playbook '{playbook_name}' not found.[/bold red]")
            
            pause() # Pause after showing details or not found message
    
    # No automatic pause if user just pressed Enter


def run_playbook_menu() -> None:
    """Display the run playbook menu and execute the selected playbook."""
    print_header("Run Playbook")
    
    # List available playbooks
    playbooks = get_available_playbooks()
    if not playbooks:
        console.print("[yellow]No playbooks found.[/yellow]")
        pause()
        return
    
    # Create a table to display the results
    table = Table(title="Available Playbooks")
    table.add_column("#", style="cyan", width=3)
    table.add_column("Name", style="cyan")
    table.add_column("Description")
    
    # Add rows to the table
    for i, playbook in enumerate(playbooks, 1):
        table.add_row(
            str(i),
            playbook["name"],
            playbook["description"]
        )
    
    # Display the table
    console.print(table)
    
    # Get playbook selection
    user_input = Prompt.ask(
        "\nEnter the number or name of the playbook to run (or press Enter to go back)",
        default=""
    ).strip()
    
    if not user_input:
        return  # Go back to main menu
    
    playbook_name = None
    # Check if input is a number and within valid range
    try:
        index = int(user_input)
        if 1 <= index <= len(playbooks):
            playbook_name = playbooks[index-1]["name"]
            console.print(f"[italic]Selected playbook: {playbook_name}[/italic]")
        else:
            console.print(f"[bold red]Invalid number. Please enter a number between 1 and {len(playbooks)}.[/bold red]")
            pause()
            run_playbook_menu()  # Restart menu
            return
    except ValueError:
        # Not a number, treat as playbook name
        playbook_name = user_input
    
    if not playbook_name:
        return  # Should not happen, but just in case
    
    # Options for playbook execution
    options = [
        "Execute Playbook",
        "Check Prerequisites Only",
        "Install Prerequisites",
        "Cleanup After Tests"
    ]
    
    console.print("\n[bold]Select operation:[/bold]")
    for i, option in enumerate(options, 1):
        console.print(f"[bold cyan]{i}.[/bold cyan] {option}")
    
    operation = IntPrompt.ask("Enter your choice", default=1)
    
    # Determine operation parameters
    check_prereqs = operation == 2
    get_prereqs = operation == 3
    cleanup = operation == 4
    
    # Confirm execution
    operation_str = options[operation-1]
    console.print(f"\n[bold]About to perform:[/bold] {operation_str} for playbook '{playbook_name}'")
    
    if not Confirm.ask("Continue?", default=True):
        console.print("[yellow]Operation cancelled.[/yellow]")
        pause()
        run_playbook_menu()  # Go back to playbook selection
        return
    
    # Execute the playbook
    console.print(f"\n[bold yellow]Executing {operation_str}...[/bold yellow]")
    
    success, results = execute_playbook(
        playbook_name=playbook_name,
        check_prereqs=check_prereqs,
        get_prereqs=get_prereqs,
        cleanup=cleanup
    )
    
    if success:
        console.print("\n[bold green]Playbook execution completed successfully[/bold green]")
    else:
        console.print("\n[bold red]Playbook execution had some failures[/bold red]")
    
    # Display test results summary
    if results:
        console.print("\n[bold]Test Summary:[/bold]")
        for i, result in enumerate(results, 1):
            status = "[green]✓ Success[/green]" if result.get("success", False) else "[red]✗ Failed[/red]"
            tech_id = result.get('technique_id', 'Unknown')
            test_num = result.get('test_number', '')
            test_id_str = f"{tech_id}{f' #{test_num}' if test_num else ''}"
            console.print(f"{i}. {test_id_str:<15} - {status}")
    else:
        console.print("[yellow]No detailed results available for this operation.[/yellow]")
    
    pause()


def configuration_menu() -> None:
    """Display the configuration menu."""
    # Declare globals at the top of the function scope
    global INDEX_DATA_CACHE, AVAILABLE_PLATFORMS

    while True:
        print_header("Configuration")
        
        config = get_config()
        
        # Display current configuration
        atomics_display = markup.escape(config.atomics_path) if config.atomics_path else "[italic yellow]Not set[/italic]"
        powershell_display = markup.escape(config.powershell_path) if config.powershell_path else "[italic yellow]Not set (using default)[/italic]"
        # Timeout is an int, no need to escape
        phishing_site_display = markup.escape(config.phishing_site_path) if config.phishing_site_path else "[italic yellow]Not set[/italic]"
        phishing_module_display = markup.escape(config.phishing_module_path) if config.phishing_module_path else "[italic yellow]Not set[/italic]"

        console.print("[bold]Current Configuration:[/bold]")
        console.print(f"1. Atomics Path:    {atomics_display}")
        console.print(f"2. PowerShell Path: {powershell_display}")
        console.print(f"3. Command Timeout: {config.timeout} seconds")
        console.print(f"4. Phishing Site Path:  {phishing_site_display}")
        console.print(f"5. Phishing Module Path: {phishing_module_display}")

        # Determine the base for option numbering
        # Number of displayed config items + 1 for the first actual option
        # Current config items: Atomics Path, PowerShell Path, Timeout, Phishing Site Path, Phishing Module Path (5 items)
        # So, options start at 5 + 1 = 6
        options_start_num = 6

        
        # Configuration options
        options = [
            "Set Atomics Path",
            "Set PowerShell Path",
            "Set Command Timeout",
            "Set Phishing Site Path",
            "Set Phishing Module Path", # New
            "Return to Main Menu"
        ]
        
        console.print("\n[bold]Options:[/bold]")
        for i, option in enumerate(options, 1):
            console.print(f"[bold cyan]{options_start_num + i -1}.[/bold cyan] {option}")
        
        choice = IntPrompt.ask("\nEnter number to modify or return", default=options_start_num + len(options) - 1) # Default to return
        
        if choice == 1: # Corresponds to Atomics Path display line
            # Corrected indentation
            path = Prompt.ask(
                 "Enter the path to the atomic-red-team/atomics directory",
                 default=config.atomics_path or ""
            ).strip()
            # Basic validation: check if path exists and is a directory
            # Corrected indentation
            if path and Path(path).is_dir():
                # Corrected indentation
                set_config("atomics_path", path)
                # Corrected indentation
                console.print(f"[bold green]Atomics path set to:[/bold green] {path}")
                # Clear cache as index path might change
                # Corrected indentation
                # global INDEX_DATA_CACHE, AVAILABLE_PLATFORMS # Removed from here
                # Corrected indentation
                INDEX_DATA_CACHE = {}
                # Corrected indentation
                AVAILABLE_PLATFORMS = []
            # Corrected indentation
            elif path:
                # Corrected indentation
                console.print(f"[bold red]Error:[/bold red] Path '{path}' does not exist or is not a directory.")
            # Corrected indentation
            else:
                # Corrected indentation
                console.print("[yellow]Atomics path not changed.[/yellow]")
            # Corrected indentation
            pause()

        elif choice == 2: # Corresponds to PowerShell Path display line
            path = Prompt.ask(
                "Enter the path to the PowerShell executable (e.g., 'powershell' or '/usr/bin/pwsh')",
                default=config.powershell_path or "powershell"
            ).strip()
            # No easy validation here, just set it
            if path:
                set_config("powershell_path", path)
                console.print(f"[bold green]PowerShell path set to:[/bold green] {path}")
            else:
                # Corrected indentation
                console.print("[yellow]PowerShell path not changed.[/yellow]")
            pause()
        
        elif choice == 3: # Corresponds to Timeout display line
            timeout = IntPrompt.ask(
                "Enter the command timeout in seconds (e.g., 300)",
                default=config.timeout,
                show_default=True
            )
            if timeout > 0:
                set_config("timeout", timeout)
                console.print(f"[bold green]Command timeout set to:[/bold green] {timeout} seconds")
            else:
                # Corrected indentation
                console.print("[yellow]Timeout must be a positive number. Not changed.[/yellow]")
            pause()
        
        elif choice == options_start_num: # 6. Set Atomics Path option
            # Corrected indentation
            path = Prompt.ask(
                 "Enter the path to the atomic-red-team/atomics directory",
                 default=config.atomics_path or ""
            ).strip()
            # Corrected indentation
            if path and Path(path).is_dir():
                # Corrected indentation
                set_config("atomics_path", path)
                # Corrected indentation
                console.print(f"[bold green]Atomics path set to:[/bold green] {path}")
                # Corrected indentation - Need global here too
                # global INDEX_DATA_CACHE, AVAILABLE_PLATFORMS # Removed from here
                INDEX_DATA_CACHE = {} # Clear cache
                # Corrected indentation
                AVAILABLE_PLATFORMS = []
            # Corrected indentation
            elif path:
                # Corrected indentation
                console.print(f"[bold red]Error:[/bold red] Path '{path}' does not exist or is not a directory.")
            # Corrected indentation
            else:
                # Corrected indentation
                console.print("[yellow]Atomics path not changed.[/yellow]")
            # Corrected indentation
            pause()

        elif choice == options_start_num + 1: # 7. Set PowerShell Path option
            path = Prompt.ask(
                "Enter the path to the PowerShell executable (e.g., 'powershell' or '/usr/bin/pwsh')",
                default=config.powershell_path or "powershell"
            ).strip()
            if path:
                set_config("powershell_path", path)
                console.print(f"[bold green]PowerShell path set to:[/bold green] {path}")
            else:
                # Corrected indentation
                console.print("[yellow]PowerShell path not changed.[/yellow]")
            pause()

        elif choice == options_start_num + 2: # 8. Set Command Timeout option
            timeout = IntPrompt.ask(
                "Enter the command timeout in seconds (e.g., 300)",
                default=config.timeout,
                show_default=True
            )
            if timeout > 0:
                set_config("timeout", timeout)
                console.print(f"[bold green]Command timeout set to:[/bold green] {timeout} seconds")
            else:
                # Corrected indentation
                console.print("[yellow]Timeout must be a positive number. Not changed.[/yellow]")
            pause()

        elif choice == options_start_num + 3: # 9. Set Phishing Site Path option
            path_str = Prompt.ask(
                "Enter the path to your 'phishing_site' directory",
                default=config.phishing_site_path or ""
            ).strip()
            if path_str:
                phishing_path = Path(path_str)
                if phishing_path.is_dir() and (phishing_path / "api" / "index.js").exists():
                    set_config("phishing_site_path", str(phishing_path.resolve()))
                    console.print(f"[bold green]Phishing site path set to:[/bold green] {phishing_path.resolve()}")
                else:
                    console.print(f"[bold red]Error:[/bold red] Path '{phishing_path}' does not seem to be a valid phishing_site directory (missing api/index.js).")
            pause()
        elif choice == options_start_num + 4: # 10. Set Phishing Module Path option
            path_str = Prompt.ask(
                "Enter the path to your 'phishing-module' directory (containing send_email.py)",
                default=config.phishing_module_path or ""
            ).strip()
            if path_str:
                module_path = Path(path_str)
                if module_path.is_dir() and (module_path / "send_email.py").exists():
                    set_config("phishing_module_path", str(module_path.resolve()))
                    console.print(f"[bold green]Phishing module path set to:[/bold green] {module_path.resolve()}")
                else:
                    console.print(f"[bold red]Error:[/bold red] Path '{module_path}' does not seem to be a valid phishing-module directory (missing send_email.py).")
            pause()

        elif choice == options_start_num + 5: # 11. Return to Main Menu option
            break
        else:
            console.print("[red]Invalid choice.[/red]")
            pause()


# Removed build_list_tests_command as we now use executor.build_command directly


def execute_ps_command(command: List[str]) -> tuple[bool, str]:
    """
    Execute a PowerShell command and return the results.
    
    Args:
        command: The PowerShell command to execute as a list of strings.
        
    Returns:
        A tuple containing (success_flag, output_or_error_text).
    """
    import subprocess
    
    config = get_config()
    ps_path = config.powershell_path or "powershell" # Use default if not set
    
    # Ensure the command uses the configured path
    if command[0] != ps_path:
        command = [ps_path] + command[1:]

    try:
        result = subprocess.run(
            command,
            check=True,
            capture_output=True,
            text=True,
            timeout=config.timeout,
            shell=False # Important for security and correct argument handling
        )
        return True, result.stdout
    except FileNotFoundError:
        # Corrected indentation
        return False, f"Error: PowerShell executable not found at '{ps_path}'. Please check configuration."
    except subprocess.CalledProcessError as e:
        error_msg = f"Command failed with exit code {e.returncode}.\n"
        error_msg += f"Command: {' '.join(command)}\n" # Show command that failed
        if e.stdout: # Include stdout for context
            # Corrected indentation
            error_msg += f"Stdout:\n{e.stdout}\n"
        if e.stderr:
            error_msg += f"Stderr:\n{e.stderr}"
        return False, error_msg
    except subprocess.TimeoutExpired:
        return False, f"Command timed out after {config.timeout} seconds.\nCommand: {' '.join(command)}"
    except OSError as e: # Catch OSError for broader system-level errors like permissions
        return False, f"An OS error occurred: {str(e)}\nCommand: {' '.join(command)}"
    # Removed broad Exception catch


def run_interactive_cli() -> None:
    """Run the interactive CLI menu system."""
    # Load index data once at the start
    ensure_index_data_loaded() # Changed to use ensure function
    
    while True:
        choice = show_main_menu()
        
        if choice == "List Tests":
            list_tests_menu()
        elif choice == "Run Test":
            run_test_menu()
        elif choice == "List Playbooks":
            list_playbooks_menu()
        elif choice == "Run Playbook":
            run_playbook_menu()
        elif choice == "Help":
            show_help()
        elif choice == "Configuration":
            configuration_menu()
        elif choice == "Exit":
            print_header("Exiting Purple Team CLI")
            console.print("Thank you for using Purple Team CLI!")
            sys.exit(0)
        else:
            console.print("[bold red]Invalid choice. Please try again.[/bold red]")
            pause()


def show_help() -> None:
    """Display the help screen."""
    print_header("Help - Purple Team CLI")
    console.print("""
Welcome to the Purple Team CLI! This tool allows you to interact with Atomic Red Team tests and playbooks.

[bold cyan]Main Menu Options:[/bold cyan]
1. [bold]List Tests[/bold] - Browse and search for available Atomic Red Team tests.
2. [bold]Run Test[/bold] - Execute a specific Atomic Red Team test.
3. [bold]List Playbooks[/bold] - View available playbooks.
4. [bold]Run Playbook[/bold] - Execute a specific playbook.
5. [bold]Help[/bold] - Display this help screen.
6. [bold]Configuration[/bold] - Configure paths and settings for the CLI.
7. [bold]Exit[/bold] - Exit the CLI.

For more information, please refer to the documentation or visit the Atomic Red Team repository.

[italic]Press Enter to return to the main menu.[/italic]
""")
    pause()


def custom_test_menu() -> None:
    """Display menu of available custom tests."""
    print_header("Custom Tests")
    
    # Show available custom test options
    console.print("[bold]Available Custom Tests:[/bold]")
    console.print("1. Phishing Simulation")
    console.print("2. ClickFix Simulation")
<<<<<<< HEAD
    console.print("3. Back to Run Test Menu")
=======
    console.print("3. Escalation Flow Simulation")
    console.print("4. Back to Run Test Menu")
>>>>>>> 0be064ab
    
    choice = IntPrompt.ask("Enter your choice", default=1)
    
    if choice == 1:
        # Run phishing simulation
        phishing_simulation_menu()
    elif choice == 2:
        # Run ClickFix simulation
        clickfix_simulation_menu()
    elif choice == 3:
<<<<<<< HEAD
=======
        # Run Escalation Flow simulation
        run_escalation_flow()
    elif choice == 4:
>>>>>>> 0be064ab
        # Go back
        return
    else:
        console.print("[bold red]Invalid choice.[/bold red]")
        pause()
        custom_test_menu()  # Show the menu again


<<<<<<< HEAD

=======
>>>>>>> 0be064ab
def check_phishing_prerequisites(verbose: bool = True) -> bool:
    """Checks if all prerequisites for the phishing simulation are present."""
    all_present = True
    missing_prereqs: List[str] = []

    if verbose:
        console.print("\n[bold]Checking Phishing Simulation Prerequisites:[/bold]")

    # 1. Check for Node.js
    try:
        result = subprocess.run(["node", "--version"], capture_output=True, text=True, check=True, shell=False, timeout=10)
        if verbose:
            console.print(f"[green]✓ Node.js found:[/green] {result.stdout.strip()}")
    except (subprocess.CalledProcessError, FileNotFoundError, subprocess.TimeoutExpired):
        if verbose:
            console.print("[bold red]✗ Node.js not found or 'node --version' failed.[/bold red] Node.js is required for the phishing website.")
        all_present = False
        missing_prereqs.append("Node.js")

    # 2. Check for required Python packages using pip list
    if verbose and REQUIRED_PYTHON_PACKAGES_PHISHING:
        console.print("[bold]Checking Python packages:[/bold]")
    
    try:
        # Get the list of installed packages using pip
        pip_result = subprocess.run(
            [sys.executable, "-m", "pip", "list", "--format=json"],
            capture_output=True, text=True, check=True, shell=False, timeout=30
        )
        
        # Parse the JSON output
        installed_packages = {}
        try:
            packages_data = json.loads(pip_result.stdout)
            for package in packages_data:
                installed_packages[package['name'].lower()] = package['version']
        except json.JSONDecodeError:
            if verbose:
                console.print("[yellow]Warning: Could not parse pip list output. Falling back to importlib.[/yellow]")
            # Fall back to importlib if pip list JSON parsing fails
            for package_name in REQUIRED_PYTHON_PACKAGES_PHISHING:
                spec = importlib.util.find_spec(package_name)
                if spec is None:
                    if verbose:
                        console.print(f"[bold red]✗ Python package '{package_name}' not found.[/bold red]")
                    all_present = False
                    missing_prereqs.append(f"Python package: {package_name}")
                elif verbose:
                    console.print(f"[green]✓ Python package '{package_name}' found.[/green]")
            
            # Skip the rest of the function since we already checked with importlib
            if verbose:
                if not all_present:
                    console.print("\n[bold yellow]Some prerequisites are missing.[/bold yellow]")
                else:
                    console.print("\n[bold green]All phishing prerequisites appear to be present.[/bold green]")
            return all_present
        
        # Check if required packages are installed
        for package_name in REQUIRED_PYTHON_PACKAGES_PHISHING:
            package_lower = package_name.lower().replace('-', '_')  # Convert to lowercase and handle potential dashes
            alternative_name = package_name.lower().replace('_', '-')  # Try the opposite naming convention
            
            if package_lower in installed_packages:
                if verbose:
                    console.print(f"[green]✓ Python package '{package_name}' found (version: {installed_packages[package_lower]}).[/green]")
            elif alternative_name in installed_packages:
                if verbose:
                    console.print(f"[green]✓ Python package '{package_name}' found as '{alternative_name}' (version: {installed_packages[alternative_name]}).[/green]")
            else:
                # Try a secondary check with importlib for packages that might be installed but named differently
                spec = importlib.util.find_spec(package_name)
                if spec is None:
                    if verbose:
                        console.print(f"[bold red]✗ Python package '{package_name}' not found.[/bold red]")
                    all_present = False
                    missing_prereqs.append(f"Python package: {package_name}")
                elif verbose:
                    console.print(f"[green]✓ Python package '{package_name}' found via importlib.[/green]")
    
    except (subprocess.CalledProcessError, FileNotFoundError, subprocess.TimeoutExpired) as e:
        if verbose:
            console.print(f"[yellow]Warning: Could not run pip list command: {str(e)}. Falling back to importlib.[/yellow]")
        
        # Fall back to importlib if pip list fails
        for package_name in REQUIRED_PYTHON_PACKAGES_PHISHING:
            spec = importlib.util.find_spec(package_name)
            if spec is None:
                if verbose:
                    console.print(f"[bold red]✗ Python package '{package_name}' not found.[/bold red]")
                all_present = False
                missing_prereqs.append(f"Python package: {package_name}")
            elif verbose:
                console.print(f"[green]✓ Python package '{package_name}' found via importlib.[/green]")
    
    if verbose:
        if not all_present:
            console.print("\n[bold yellow]Some prerequisites are missing.[/bold yellow]")
        else:
            console.print("\n[bold green]All phishing prerequisites appear to be present.[/bold green]")
        
    return all_present


def install_phishing_prerequisites() -> None:
    """Guides the user or attempts to install missing prerequisites for phishing simulation."""
    console.print("\n[bold]Addressing Missing Phishing Simulation Prerequisites...[/bold]")
    
    # 1. Guide for Node.js
    try:
        subprocess.run(["node", "--version"], capture_output=True, text=True, check=True, shell=False, timeout=10)
        console.print("[green]✓ Node.js seems to be installed.[/green]")
    except (subprocess.CalledProcessError, FileNotFoundError, subprocess.TimeoutExpired):
        console.print("[bold yellow]Node.js is not installed or not found in PATH.[/bold yellow]")
        console.print("  Please install Node.js manually from [link=https://nodejs.org/]https://nodejs.org/[/link]")
        console.print("  After installation, ensure 'node' is available in your system's PATH and restart this CLI.")

    # 2. Attempt to install Python packages
    installed_any_python_package = False
    if REQUIRED_PYTHON_PACKAGES_PHISHING:
        console.print("\n[bold]Checking and installing Python packages via pip:[/bold]")

    for package_name in REQUIRED_PYTHON_PACKAGES_PHISHING:
        if importlib.util.find_spec(package_name) is None:
            console.print(f"\n[yellow]Python package '{package_name}' is missing.[/yellow]")
            if Confirm.ask(f"Attempt to install '{package_name}' using pip?", default=True):
                console.print(f"[italic]Installing {package_name}...[/italic]")
                try:
                    console.print(f"[dim]Using Python interpreter for pip: {sys.executable}[/dim]") # Debug line added
                    pip_command = [sys.executable, "-m", "pip", "install", package_name]
                    result = subprocess.run(pip_command, capture_output=True, text=True, check=True, timeout=120)
                    console.print(f"[green]✓ Successfully installed {package_name}.[/green]")
                    if result.stdout.strip():
                        console.print(f"[dim]Pip output:\n{result.stdout}[/dim]")
                    installed_any_python_package = True
                    importlib.invalidate_caches() # Invalidate import caches
                except subprocess.CalledProcessError as e:
                    console.print(f"[bold red]✗ Failed to install {package_name}.[/bold red]")
                    error_output = e.stderr or e.stdout
                    console.print(f"  Error: {error_output.strip() if error_output else 'No error output from pip.'}")
                except (FileNotFoundError, subprocess.TimeoutExpired):
                    console.print("[bold red]✗ pip command failed or timed out. Ensure Python and pip are correctly installed and in PATH.[/bold red]")
                    break 
            else:
                console.print(f"[yellow]Skipped installation of {package_name}.[/yellow]")
        else:
            console.print(f"[green]✓ Python package '{package_name}' is already installed.[/green]")

    console.print("\n[bold]Prerequisite addressing process finished.[/bold]")
    pause()

def phishing_simulation_menu() -> None:
    """Display the phishing simulation menu and execute the selected operation."""
    print_header("Phishing Simulation")
    
    # Options for phishing simulation
    options = [
        "Execute Phishing Simulation",
        "Check Prerequisites Only",
        "Install Prerequisites",
        "Cleanup After Simulation",
        "Back to Custom Tests Menu"
    ]
    
    for i, option in enumerate(options, 1):
        console.print(f"[bold cyan]{i}.[/bold cyan] {option}")
    
    choice = IntPrompt.ask("\nEnter your choice", default=1)
    
    if choice == 1:
        # Execute the simulation
        run_phishing_simulation() # Actually run it
        phishing_simulation_menu() # Then return to menu
    elif choice == 2:
        # Check prerequisites
        check_phishing_prerequisites(verbose=True)
        pause()
        phishing_simulation_menu()
    elif choice == 3:
        # Install prerequisites
        install_phishing_prerequisites()
        # install_phishing_prerequisites already has a pause
        phishing_simulation_menu()
    elif choice == 4:
        # Cleanup
        cleanup_phishing_simulation()
        phishing_simulation_menu()
    elif choice == 5:
        # Go back
        custom_test_menu()
        return
    else:
        console.print("[bold red]Invalid choice.[/bold red]")
        pause()
        phishing_simulation_menu()  # Show the menu again


def run_phishing_simulation() -> None:
    """Executes the phishing simulation."""
    global PHISHING_SERVER_PROCESS
    print_header("Executing Phishing Simulation")

    config = get_config()
    phishing_site_dir_str = config.phishing_site_path
    phishing_module_dir_str = config.phishing_module_path # New
    
    console.print("[italic]Checking prerequisites before starting simulation...[/italic]")
    if not check_phishing_prerequisites(verbose=False): # Keep this check less verbose initially
        console.print("[bold red]✗ Prerequisites for phishing simulation are not met.[/bold red]")
        if Confirm.ask("Do you want to view details and attempt to install/address them now?", default=True):
            # Show detailed check
            check_phishing_prerequisites(verbose=True) 
            install_phishing_prerequisites() # This function includes its own prompts and pause
            
            console.print("[italic]Re-checking prerequisites after installation attempt...[/italic]")
            if not check_phishing_prerequisites(verbose=True):
                console.print("[bold red]Prerequisites are still not met. Aborting simulation.[/bold red]")
                pause()
                return
            console.print("[bold green]Prerequisites now seem to be met. Proceeding with simulation...[/bold green]")
            # A short pause to acknowledge before continuing
            time.sleep(1)
        else:
            console.print("[yellow]Phishing simulation aborted due to missing prerequisites.[/yellow]")
            pause()
            return

    if not phishing_site_dir_str:
        console.print("[bold red]Phishing site path is not configured.[/bold red]")
        console.print("Please set it in the Configuration menu.")
        pause()
        return
    
    if not phishing_module_dir_str: # New check
        console.print("[bold red]Phishing module path is not configured.[/bold red]")
        console.print("Please set it in the Configuration menu (path to directory containing send_email.py).")
        pause()
        return

    phishing_site_dir = Path(phishing_site_dir_str)
    api_dir = phishing_site_dir / "api"
    log_dir = phishing_site_dir / "logs"
    credential_log_file = log_dir / "detailed_credentials.json"

    if not (api_dir.is_dir() and (api_dir / "index.js").exists()):
        console.print(f"[bold red]Invalid phishing_site_path: '{phishing_site_dir}'. 'api/index.js' not found.[/bold red]")
        pause()
        return

    phishing_module_dir = Path(phishing_module_dir_str) # New
    email_script_path = phishing_module_dir / "send_email.py" # New
    if not email_script_path.exists():
        console.print(f"[bold red]Email sending script not found at '{email_script_path}'. Check Phishing Module Path configuration.[/bold red]")
        pause()
        return

    # Ensure logs directory exists
    log_dir.mkdir(parents=True, exist_ok=True)

    # 1. Start the Node.js phishing server
    if PHISHING_SERVER_PROCESS and PHISHING_SERVER_PROCESS.poll() is None:
        console.print("[yellow]Phishing server already seems to be running.[/yellow]")
    else:
        console.print(f"[italic]Starting phishing website server from {api_dir}...[/italic]")
        try:
            # For Windows, shell=True might be needed if 'node' is a .cmd or .bat file,
            # but it's generally safer to ensure 'node' is directly executable.
            # shell=False is preferred.
            PHISHING_SERVER_PROCESS = subprocess.Popen(
                ["node", "index.js"],
                cwd=api_dir,
                stdout=subprocess.PIPE,
                stderr=subprocess.PIPE,
                text=True,
                shell=sys.platform == "win32" # Use shell=True on Windows if node is a script/batch file
            )
            console.print("[green]✓ Phishing server started in background (PID: {PHISHING_SERVER_PROCESS.pid}).[/green]")
            console.print("  URL: [link=http://localhost:3000/microsoft_login.html]http://localhost:3000/microsoft_login.html[/link]")
            console.print("  KEA URL: [link=http://localhost:3000/kea_microsoft_login.html]http://localhost:3000/kea_microsoft_login.html[/link]")
            time.sleep(3) # Give server a moment to start
            if PHISHING_SERVER_PROCESS.poll() is not None: # Check if it exited immediately
                stderr_output = PHISHING_SERVER_PROCESS.stderr.read() if PHISHING_SERVER_PROCESS.stderr else "No stderr."
                raise Exception(f"Server failed to start. Exit code: {PHISHING_SERVER_PROCESS.returncode}. Stderr: {stderr_output}")
        except Exception as e:
            console.print(f"[bold red]✗ Failed to start phishing server: {e}[/bold red]")
            PHISHING_SERVER_PROCESS = None
            pause()
            return

    # 2. Run the email sending script (placeholder)
    console.print("\n[italic]Executing email sending script...[/italic]")
    try:
        # The user's send_email.py handles its own config for recipients and template.
        # The phishing_url is displayed when the server starts; user must ensure their template uses it.
        # target_email = Prompt.ask("Enter target email address for the phishing test", default="victim@example.com") # Not used by user's script
        # phishing_url = "http://localhost:3000/microsoft_login.html" # Displayed when server starts
        
        console.print(f"  [dim]Your email script '{email_script_path.name}' will use its own configuration (recipients, template).[/dim]")
        console.print(f"  [dim]Ensure your email template points to the phishing URLs displayed above.[/dim]")
        email_script_command = [sys.executable, str(email_script_path)]
        email_result = subprocess.run(email_script_command, capture_output=True, text=True, check=True, timeout=120, cwd=phishing_module_dir) # Added cwd
        console.print(f"[green]✓ Email sending script executed.[/green]\n[dim]{email_result.stdout}[/dim]")
    except subprocess.CalledProcessError as e:
        console.print(f"[bold red]✗ Email sending script failed: {e.stderr or e.stdout}[/bold red]")
    except Exception as e:
        console.print(f"[bold red]✗ Error running email sending script: {e}[/bold red]")

    # 3. Monitor for credentials
    last_known_creds_count = 0
    if credential_log_file.exists(): # Get initial count if file exists
        with open(credential_log_file, "r", encoding='utf-8') as f_init:
            content_init = f_init.read().strip()
            if content_init:
                try:
                    # With our backend changes, this should now be a valid JSON array
                    current_creds_objects_init = json.loads(content_init)
                    if isinstance(current_creds_objects_init, list):
                        last_known_creds_count = len(current_creds_objects_init)
                    else:
                        # Fallback for possibly not-yet-converted files
                        json_records = '[' + content_init.rstrip(',') + ']'
                        current_creds_objects_init = json.loads(json_records)
                        last_known_creds_count = len(current_creds_objects_init)
                    
                    console.print(f"[dim]Found {last_known_creds_count} existing credential entries[/dim]")
                except json.JSONDecodeError as e:
                    # Fallback to basic counting if JSON parsing fails
                    # Fix the Rich markup by ensuring all tags are balanced
                    console.print(f"[yellow dim]Warning: Couldn't parse credentials file as JSON: {str(e)}[/yellow dim]")
                    potential_creds_str_init = [s for s in content_init.split('},') if s.strip()]
                    last_known_creds_count = len(potential_creds_str_init)
                    console.print(f"[dim]Found approximately {last_known_creds_count} existing credential entries[/dim]")

    console.print(f"\n[cyan]Monitoring for credentials in '{credential_log_file}'... Press Ctrl+C to stop.[/cyan]")
    try:
        while True:
            if credential_log_file.exists():
                with open(credential_log_file, "r", encoding='utf-8') as f:
                    content = f.read().strip()
                
                if not content:
                    time.sleep(5)
                    continue

                try:
                    # Parse the content as a proper JSON array
                    current_creds_objects = json.loads(content)
                    
                    # Make sure it's a list
                    if not isinstance(current_creds_objects, list):
                        # Try the old format conversion as fallback
                        json_records = '[' + content.rstrip(',') + ']'
                        current_creds_objects = json.loads(json_records)
                    
                    if len(current_creds_objects) > last_known_creds_count:
                        new_creds_count = len(current_creds_objects) - last_known_creds_count
                        console.print(f"\n[bold green]🎉 {new_creds_count} new credential(s) captured![/bold green]")
                        
                        for cred_obj in current_creds_objects[last_known_creds_count:]:
                            email = cred_obj.get("credentials", {}).get("email", "N/A")
                            # For safety, avoid printing password directly in a real tool or log it carefully
                            # password = cred_obj.get("credentials", {}).get("password", "N/A") 
                            ip = cred_obj.get("userInfo", {}).get("ipAddress", "N/A")
                            ua = cred_obj.get("userInfo", {}).get("userAgent", "N/A")
                            timestamp = cred_obj.get("timestamp", "Unknown time")
                            console.print(f"  - [{timestamp}] Email: {email}, IP: {ip}, UserAgent: {ua}")
                        
                        last_known_creds_count = len(current_creds_objects)
                except json.JSONDecodeError as e:
                    # If JSON parsing fails, try the old method
                    # Fix Rich markup formatting
                    console.print(f"[yellow dim]Warning: JSON parsing error: {str(e)}[/yellow dim]")
                    potential_creds_str = [s for s in content.split('},') if s.strip()]
                    
                    if len(potential_creds_str) > last_known_creds_count:
                        new_creds_count = len(potential_creds_str) - last_known_creds_count
                        console.print(f"\n[bold green]🎉 {new_creds_count} new credential(s) captured! (fallback detection)[/bold green]")
                        last_known_creds_count = len(potential_creds_str)
            
            time.sleep(config.timeout / 60 if config.timeout > 60 else 5) # Check every 5 seconds, or more if timeout is long
    
    except KeyboardInterrupt:
        console.print("\n[yellow]Stopped monitoring credentials.[/yellow]")
    except Exception as e:
        console.print(f"\n[bold red]Error during credential monitoring: {e}[/bold red]")

    console.print("\n[bold green]Phishing simulation completed.[/bold green]")
    pause()


def cleanup_phishing_simulation() -> None:
    """Cleans up after a phishing simulation."""
    global PHISHING_SERVER_PROCESS
    print_header("Cleanup Phishing Simulation")

    # 1. Stop the Node.js server
    if PHISHING_SERVER_PROCESS and PHISHING_SERVER_PROCESS.poll() is None:
        console.print(f"[italic]Stopping phishing server (PID: {PHISHING_SERVER_PROCESS.pid})...[/italic]")
        try:
            PHISHING_SERVER_PROCESS.terminate() # Send SIGTERM
            PHISHING_SERVER_PROCESS.wait(timeout=10) # Wait for graceful shutdown
            console.print("[green]✓ Phishing server terminated.[/green]")
        except subprocess.TimeoutExpired:
            console.print("[yellow]Phishing server did not terminate gracefully, killing...[/yellow]")
            PHISHING_SERVER_PROCESS.kill() # Force kill
            PHISHING_SERVER_PROCESS.wait()
            console.print("[green]✓ Phishing server killed.[/green]")
        except Exception as e:
            console.print(f"[bold red]✗ Error stopping phishing server: {e}[/bold red]")
        PHISHING_SERVER_PROCESS = None
    else:
        console.print("[yellow]Phishing server is not running or process info unavailable.[/yellow]")

    # 2. Offer to clear log files
    config = get_config()
    if config.phishing_site_path:
        log_dir = Path(config.phishing_site_path) / "logs"
        if log_dir.is_dir():
            if Confirm.ask(f"\nDo you want to clear log files in '{log_dir}'?", default=False):
                try:
                    for item in log_dir.iterdir():
                        if item.is_file():
                            item.unlink()
                            console.print(f"  Deleted: {item.name}")
                    console.print("[green]✓ Log files cleared.[/green]")
                except Exception as e:
                    console.print(f"[bold red]✗ Error clearing log files: {e}[/bold red]")
        else:
            console.print(f"[yellow]Log directory '{log_dir}' not found, cannot clear logs.[/yellow]")
    else:
        console.print("[yellow]Phishing site path not configured, cannot clear logs.[/yellow]")
    
    console.print("\n[bold green]Phishing simulation cleanup process finished.[/bold green]")
    pause()


def clickfix_simulation_menu() -> None:
    """Display the ClickFix simulation menu and execute the simulation."""
    print_header("ClickFix Simulation")
    
    console.print("[bold]ClickFix Simulation Options:[/bold]")
    console.print("1. Run ClickFix Simulation")
    console.print("2. Back to Custom Tests Menu")
    
    choice = IntPrompt.ask("Enter your choice", default=1)
    
    if choice == 1:
        run_clickfix_simulation()
        clickfix_simulation_menu()
    elif choice == 2:
        return
    else:
        console.print("[bold red]Invalid choice.[/bold red]")
        pause()
        clickfix_simulation_menu()


def run_clickfix_simulation() -> None:
    """Executes the ClickFix simulation by running the start_clickfix_flow.py script."""
    print_header("Executing ClickFix Simulation")
    
    # Path to the ClickFix script
<<<<<<< HEAD
    clickfix_script_path = Path("../clickfix_site/start_clickfix_flow.py")
=======
    clickfix_script_path = Path("d:/Bahelor_IT_Sikkerhed_2025/bachelor/clickfix_site/start_clickfix_flow.py")
>>>>>>> 0be064ab
    
    if not clickfix_script_path.exists():
        console.print(f"[bold red]ClickFix script not found at: {clickfix_script_path}[/bold red]")
        console.print("Please ensure the ClickFix site is properly set up.")
        pause()
        return
    
    console.print("[italic]Starting ClickFix simulation...[/italic]")
    console.print("This will start the ClickFix website and send phishing emails.")
    
    if not Confirm.ask("Continue with ClickFix simulation?", default=True):
        console.print("[yellow]ClickFix simulation cancelled.[/yellow]")
        pause()
        return
    
    try:
        # Run the ClickFix script
        result = subprocess.run(
            [sys.executable, str(clickfix_script_path)],
            cwd=clickfix_script_path.parent,
            text=True,
            timeout=300  # 5 minute timeout
        )
        
        if result.returncode == 0:
            console.print("[bold green]✓ ClickFix simulation completed successfully![/bold green]")
            if result.stdout:
                console.print(f"\n[dim]Output:[/dim]\n{result.stdout}")
        else:
            console.print(f"[bold red]✗ ClickFix simulation failed with exit code {result.returncode}[/bold red]")
            if result.stderr:
                console.print(f"\n[dim]Error:[/dim]\n{result.stderr}")
                
    except subprocess.TimeoutExpired:
        console.print("[bold red]✗ ClickFix simulation timed out after 5 minutes[/bold red]")
<<<<<<< HEAD

    except KeyboardInterrupt:
        console.print("\n[yellow]Stopped monitoring credentials.[/yellow]")

=======
>>>>>>> 0be064ab
    except Exception as e:
        console.print(f"[bold red]✗ Error running ClickFix simulation: {e}[/bold red]")
    
    console.print("\n[italic]Note: The ClickFix website should now be running at http://localhost:3001/clickfix[/italic]")
    console.print("[italic]Check the terminal output above for email sending results.[/italic]")
    pause()


if __name__ == "__main__":
    run_interactive_cli()<|MERGE_RESOLUTION|>--- conflicted
+++ resolved
@@ -5,10 +5,7 @@
 from pathlib import Path
 import re 
 import subprocess
-<<<<<<< HEAD
-=======
 import socket
->>>>>>> 0be064ab
 import shutil
 import importlib.util
 import time
@@ -2070,12 +2067,7 @@
     console.print("[bold]Available Custom Tests:[/bold]")
     console.print("1. Phishing Simulation")
     console.print("2. ClickFix Simulation")
-<<<<<<< HEAD
     console.print("3. Back to Run Test Menu")
-=======
-    console.print("3. Escalation Flow Simulation")
-    console.print("4. Back to Run Test Menu")
->>>>>>> 0be064ab
     
     choice = IntPrompt.ask("Enter your choice", default=1)
     
@@ -2086,12 +2078,6 @@
         # Run ClickFix simulation
         clickfix_simulation_menu()
     elif choice == 3:
-<<<<<<< HEAD
-=======
-        # Run Escalation Flow simulation
-        run_escalation_flow()
-    elif choice == 4:
->>>>>>> 0be064ab
         # Go back
         return
     else:
@@ -2100,10 +2086,7 @@
         custom_test_menu()  # Show the menu again
 
 
-<<<<<<< HEAD
-
-=======
->>>>>>> 0be064ab
+
 def check_phishing_prerequisites(verbose: bool = True) -> bool:
     """Checks if all prerequisites for the phishing simulation are present."""
     all_present = True
@@ -2566,11 +2549,7 @@
     print_header("Executing ClickFix Simulation")
     
     # Path to the ClickFix script
-<<<<<<< HEAD
     clickfix_script_path = Path("../clickfix_site/start_clickfix_flow.py")
-=======
-    clickfix_script_path = Path("d:/Bahelor_IT_Sikkerhed_2025/bachelor/clickfix_site/start_clickfix_flow.py")
->>>>>>> 0be064ab
     
     if not clickfix_script_path.exists():
         console.print(f"[bold red]ClickFix script not found at: {clickfix_script_path}[/bold red]")
@@ -2606,13 +2585,10 @@
                 
     except subprocess.TimeoutExpired:
         console.print("[bold red]✗ ClickFix simulation timed out after 5 minutes[/bold red]")
-<<<<<<< HEAD
 
     except KeyboardInterrupt:
         console.print("\n[yellow]Stopped monitoring credentials.[/yellow]")
 
-=======
->>>>>>> 0be064ab
     except Exception as e:
         console.print(f"[bold red]✗ Error running ClickFix simulation: {e}[/bold red]")
     
